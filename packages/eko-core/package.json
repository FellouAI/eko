--- conflicted
+++ resolved
@@ -44,7 +44,6 @@
     "url": "git+https://github.com/FellouAI/eko.git"
   },
   "dependencies": {
-<<<<<<< HEAD
     "@ai-sdk/amazon-bedrock": "^3.0.12",
     "@ai-sdk/anthropic": "^2.0.8",
     "@ai-sdk/google": "^2.0.11",
@@ -57,7 +56,6 @@
     "@opentelemetry/sdk-trace-base": "^2.1.0",
     "@opentelemetry/sdk-trace-web": "^2.1.0",
     "axios": "^1.12.2",
-=======
     "@ai-sdk/provider": "^2.0.0",
     "@ai-sdk/amazon-bedrock": "^3.0.43",
     "@ai-sdk/anthropic": "^2.0.33",
@@ -65,7 +63,6 @@
     "@ai-sdk/openai": "^2.0.52",
     "@ai-sdk/openai-compatible": "^1.0.22",
     "@openrouter/ai-sdk-provider": "^1.2.0",
->>>>>>> 2a19aa29
     "secure-json-parse": "^4.0.0",
     "@xmldom/xmldom": "^0.8.11",
     "zod": "^4.1.12"
