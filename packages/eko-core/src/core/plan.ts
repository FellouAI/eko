import Log from "../common/log";
import Context from "./context";
import { RetryLanguageModel } from "../llm";
import { parseWorkflow } from "../common/xml";
import { LLMRequest } from "../types/llm.types";
import { StreamCallback, Workflow } from "../types/core.types";
import { getPlanSystemPrompt, getPlanUserPrompt } from "../prompt/plan";
import { createCallbackHelper } from "../common/callback-helper";
import {
  LanguageModelV2Prompt,
  LanguageModelV2StreamPart,
  LanguageModelV2TextPart,
} from "@ai-sdk/provider";

export class Planner {
  private taskId: string;
  private context: Context;
  private callback?: StreamCallback;

  constructor(context: Context, callback?: StreamCallback) {
    this.context = context;
    this.taskId = context.taskId;
    this.callback = callback || context.config.callback;
  }

  async plan(
    taskPrompt: string | LanguageModelV2TextPart,
    saveHistory: boolean = true
  ): Promise<Workflow> {
    let taskPromptStr;
    let userPrompt: LanguageModelV2TextPart;
    if (typeof taskPrompt === "string") {
      taskPromptStr = taskPrompt;
      userPrompt = {
        type: "text",
        text: getPlanUserPrompt(
          taskPrompt,
          this.context.variables.get("task_website"),
          this.context.variables.get("plan_ext_prompt")
        ),
      };
    } else {
      userPrompt = taskPrompt;
      taskPromptStr = taskPrompt.text || "";
    }
    const messages: LanguageModelV2Prompt = [
      {
        role: "system",
        content: await getPlanSystemPrompt(this.context),
      },
      {
        role: "user",
        content: [userPrompt],
      },
    ];
    return await this.doPlan(taskPromptStr, messages, saveHistory);
  }

  async replan(
    taskPrompt: string,
    saveHistory: boolean = true
  ): Promise<Workflow> {
    const chain = this.context.chain;
    if (chain.planRequest && chain.planResult) {
      const messages: LanguageModelV2Prompt = [
        ...chain.planRequest.messages,
        {
          role: "assistant",
          content: [{ type: "text", text: chain.planResult }],
        },
        {
          role: "user",
          content: [{ type: "text", text: taskPrompt }],
        },
      ];
      return await this.doPlan(taskPrompt, messages, saveHistory);
    } else {
      return this.plan(taskPrompt, saveHistory);
    }
  }

  async doPlan(
    taskPrompt: string,
    messages: LanguageModelV2Prompt,
    saveHistory: boolean
  ): Promise<Workflow> {
    const config = this.context.config;
    const rlm = new RetryLanguageModel(config.llms, config.planLlms);
<<<<<<< HEAD
    
    
    // Prepare planning metadata
    const systemPrompt = messages[0]?.content as string || "";
    const userPromptContent = messages[1]?.content?.[0];
    const userPrompt = userPromptContent && typeof userPromptContent === 'object' && 'text' in userPromptContent ? userPromptContent.text : "";


    // CALLBACK: send planning-start callbacks
    const planCbHelper = createCallbackHelper(this.callback, this.taskId, "Planner");

    // CALLBACK: planning start event
    await planCbHelper.planStart(
      taskPrompt,
      {
        systemPrompt,
        userPrompt,
      },
      this.context.agents
    );

    const streamId = `plan_${this.taskId}_${Date.now()}`;
=======
    rlm.setContext(this.context);
>>>>>>> b15cbdaf
    const request: LLMRequest = {
      maxTokens: 4096,
      temperature: 0.7,
      messages: messages,
      abortSignal: this.context.controller.signal,
      // Pass callback context to RetryLanguageModel for unified callback triggering
      callbackContext: {
        callback: this.callback,
        taskId: this.taskId,
        agentName: "Planner",
        nodeId: null,
        streamId: streamId,
      },
    };

    // LLM callbacks are now handled inside rlm.callStream
    const result = await rlm.callStream(request);
    const reader = result.stream.getReader();
    let streamText = "";
    let thinkingText = "";
    let usagePromptTokens = 0;
    let usageCompletionTokens = 0;
    let usageTotalTokens = 0;

    // Create LLM callback helper for fine-grained streaming callbacks
    const llmCbHelper = planCbHelper.createChildHelper("LLM");

    try {
      while (true) {
        await this.context.checkAborted(true);
        const { done, value } = await reader.read();
        if (done) {
          break;
        }
        let chunk = value as LanguageModelV2StreamPart;
        if (chunk.type == "error") {
          Log.error("Plan, LLM Error: ", chunk);
          throw new Error("LLM Error: " + chunk.error);
        }
        if (chunk.type == "reasoning-delta") {
          thinkingText += chunk.delta || "";
          // CALLBACK: thinking delta
          await llmCbHelper.llmResponseProcess(streamId, "thinking_delta", chunk.delta || "", false);
        }
        if (chunk.type == "text-delta") {
          streamText += chunk.delta || "";
          // CALLBACK: text delta
          await llmCbHelper.llmResponseProcess(streamId, "text_delta", chunk.delta || "", false);
        }
        if (chunk.type == "finish") {
          const inputTokens = (chunk as any).usage?.inputTokens || 0;
          const outputTokens = (chunk as any).usage?.outputTokens || 0;
          const totalTokens = (chunk as any).usage?.totalTokens || inputTokens + outputTokens;
          usagePromptTokens = inputTokens;
          usageCompletionTokens = outputTokens;
          usageTotalTokens = totalTokens;
        }
        
        // Try to parse partial workflow and send process event
        if (this.callback) {
          let workflow = parseWorkflow(
            this.taskId,
            streamText,
            false,
            thinkingText
          );
          
          
          // Keep legacy callbacks
          if (workflow) {
            // Send new planning process event
            await planCbHelper.planProcess(false, workflow, thinkingText, this.context as any);
            // OLD VERSION CALLBACK
            await this.callback.onMessage({
              taskId: this.taskId,
              agentName: "Planer",
              type: "workflow",
              streamDone: false,
              workflow: workflow as Workflow,
            });
          }
        }
      }
    } finally {
      reader.releaseLock();
      // if (Log.isEnableInfo()) {
      //   Log.info("Planner result: \n" + streamText);
      // }
    }

    if (saveHistory) {
      const chain = this.context.chain;
      chain.planRequest = request;
      chain.planResult = streamText;
    }

    let workflow = parseWorkflow(
      this.taskId,
      streamText,
      true,
      thinkingText
    ) as Workflow;

    if (workflow.taskPrompt) {
      workflow.taskPrompt += "\n" + taskPrompt.trim();
    } else {
      workflow.taskPrompt = taskPrompt.trim();
    }

    // LLM response finished is now handled inside rlm.callStream wrapper

    // Send planning finished (with usage)
    await planCbHelper.planFinished(
      workflow,
      request,
      streamText,
      {
        promptTokens: usagePromptTokens,
        completionTokens: usageCompletionTokens,
        totalTokens: usageTotalTokens,
      },
      this.context as any
    );

    if (this.callback) {
      // OLD VERSION CALLBACK
      await this.callback.onMessage({
        taskId: this.taskId,
        agentName: "Planer",
        type: "workflow",
        streamDone: true,
        workflow: workflow,
      });
    }
    return workflow;
  }
}<|MERGE_RESOLUTION|>--- conflicted
+++ resolved
@@ -86,32 +86,7 @@
   ): Promise<Workflow> {
     const config = this.context.config;
     const rlm = new RetryLanguageModel(config.llms, config.planLlms);
-<<<<<<< HEAD
-    
-    
-    // Prepare planning metadata
-    const systemPrompt = messages[0]?.content as string || "";
-    const userPromptContent = messages[1]?.content?.[0];
-    const userPrompt = userPromptContent && typeof userPromptContent === 'object' && 'text' in userPromptContent ? userPromptContent.text : "";
-
-
-    // CALLBACK: send planning-start callbacks
-    const planCbHelper = createCallbackHelper(this.callback, this.taskId, "Planner");
-
-    // CALLBACK: planning start event
-    await planCbHelper.planStart(
-      taskPrompt,
-      {
-        systemPrompt,
-        userPrompt,
-      },
-      this.context.agents
-    );
-
-    const streamId = `plan_${this.taskId}_${Date.now()}`;
-=======
     rlm.setContext(this.context);
->>>>>>> b15cbdaf
     const request: LLMRequest = {
       maxTokens: 4096,
       temperature: 0.7,
