import Log from "../common/log";
<<<<<<< HEAD
import Context, { AgentContext } from "./context";
=======
import Context from "./context";
import { sleep } from "../common/utils";
>>>>>>> 2a19aa29
import { RetryLanguageModel } from "../llm";
import { parseWorkflow } from "../common/xml";
import { LLMRequest } from "../types/llm.types";
import { StreamCallback, Workflow } from "../types/core.types";
import { getPlanSystemPrompt, getPlanUserPrompt } from "../prompt/plan";
import { createCallbackHelper } from "../common/callback-helper";
import {
  LanguageModelV2Prompt,
  LanguageModelV2StreamPart,
  LanguageModelV2TextPart,
} from "@ai-sdk/provider";
import { Agent } from "../agent/base";
import { AgentChain } from "./chain";

function createPlannerAgentContext(context: Context): AgentContext {
  const stubAgent = new Agent({
    name: "__planner__",
    description: "Planner execution context",
    tools: [],
  });

  const stubAgentChain = new AgentChain({
    id: "__planner__",
    name: "__planner__",
    task: "Planner",
    dependsOn: [],
    nodes: [],
    status: "init",
    xml: "",
  });

  return new AgentContext(context, stubAgent, stubAgentChain);
}

export class Planner {
  private taskId: string;
  private context: Context;
  private callback?: StreamCallback;

  constructor(context: Context, callback?: StreamCallback) {
    this.context = context;
    this.taskId = context.taskId;
    this.callback = callback || context.config.callback;
  }

  async plan(
    taskPrompt: string | LanguageModelV2TextPart,
    saveHistory: boolean = true
  ): Promise<Workflow> {
    let taskPromptStr;
    let userPrompt: LanguageModelV2TextPart;
    if (typeof taskPrompt === "string") {
      taskPromptStr = taskPrompt;
      userPrompt = {
        type: "text",
        text: getPlanUserPrompt(
          taskPrompt,
          this.context.variables.get("task_website"),
          this.context.variables.get("plan_ext_prompt")
        ),
      };
    } else {
      userPrompt = taskPrompt;
      taskPromptStr = taskPrompt.text || "";
    }
    const messages: LanguageModelV2Prompt = [
      {
        role: "system",
        content: await getPlanSystemPrompt(this.context),
      },
      {
        role: "user",
        content: [userPrompt],
      },
    ];
    return await this.doPlan(taskPromptStr, messages, saveHistory);
  }

  async replan(
    taskPrompt: string,
    saveHistory: boolean = true
  ): Promise<Workflow> {
    const chain = this.context.chain;
    if (chain.planRequest && chain.planResult) {
      const messages: LanguageModelV2Prompt = [
        ...chain.planRequest.messages,
        {
          role: "assistant",
          content: [{ type: "text", text: chain.planResult }],
        },
        {
          role: "user",
          content: [{ type: "text", text: taskPrompt }],
        },
      ];
      return await this.doPlan(taskPrompt, messages, saveHistory);
    } else {
      return this.plan(taskPrompt, saveHistory);
    }
  }

  async doPlan(
    taskPrompt: string,
    messages: LanguageModelV2Prompt,
    saveHistory: boolean,
    retryNum: number = 0
  ): Promise<Workflow> {
  const config = this.context.config;
  const plannerAgentContext = createPlannerAgentContext(this.context);
  const rlm = new RetryLanguageModel(config.llms, config.planLlms);
  rlm.setContext(plannerAgentContext);

    const streamId = "plan-" + this.context.taskId + "-" + new Date().getTime();
    
    // Create callback helper for planning
    const planCbHelper = createCallbackHelper(
      this.callback,
      this.context.taskId,
      "Planner",
      null,
    );

    // Send planning started event
    await planCbHelper.planStart(
      taskPrompt,
      {
        systemPrompt: messages[0].content as string,
        userPrompt: (messages[1].content as LanguageModelV2TextPart[]).map(
          (part) => (part.type === "text" ? part.text : "")
        ).join("\n"),
      },
      this.context as any
    );

    const request: LLMRequest = {
      maxTokens: 8192,
      temperature: 0.7,
      messages: messages,
      abortSignal: this.context.controller.signal,
      // Pass callback context to RetryLanguageModel for unified callback triggering
      callbackContext: {
        callback: this.callback,
        taskId: this.taskId,
        agentName: "Planner",
        nodeId: null,
        streamId: streamId,
      },
    };

    // LLM callbacks are now handled inside rlm.callStream
  const result = await rlm.callStream(request);
  rlm.setContext(this.context);
    const reader = result.stream.getReader();
    let streamText = "";
    let thinkingText = "";
    let usagePromptTokens = 0;
    let usageCompletionTokens = 0;
    let usageTotalTokens = 0;

    // Create LLM callback helper for fine-grained streaming callbacks
    const llmCbHelper = planCbHelper.createChildHelper("LLM");

    try {
      while (true) {
        await this.context.checkAborted(true);
        const { done, value } = await reader.read();
        if (done) {
          break;
        }
        let chunk = value as LanguageModelV2StreamPart;
        if (chunk.type == "error") {
          Log.error("Plan, LLM Error: ", chunk);
          throw new Error("LLM Error: " + chunk.error);
        }
        if (chunk.type == "reasoning-delta") {
          thinkingText += chunk.delta || "";
          // CALLBACK: thinking delta
          await llmCbHelper.llmResponseProcess(streamId, "thinking_delta", chunk.delta || "", false);
        }
        if (chunk.type == "text-delta") {
          streamText += chunk.delta || "";
          // CALLBACK: text delta
          await llmCbHelper.llmResponseProcess(streamId, "text_delta", chunk.delta || "", false);
        }
        if (chunk.type == "finish") {
<<<<<<< HEAD
          const inputTokens = (chunk as any).usage?.inputTokens || 0;
          const outputTokens = (chunk as any).usage?.outputTokens || 0;
          const totalTokens = (chunk as any).usage?.totalTokens || inputTokens + outputTokens;
          usagePromptTokens = inputTokens;
          usageCompletionTokens = outputTokens;
          usageTotalTokens = totalTokens;
        }
        
        // Try to parse partial workflow and send process event
=======
          if (chunk.finishReason == "content-filter") {
            throw new Error("LLM error: trigger content filtering violation");
          }
          if (chunk.finishReason == "other") {
            throw new Error("LLM error: terminated due to other reasons");
          }
        }
>>>>>>> 2a19aa29
        if (this.callback) {
          let workflow = parseWorkflow(
            this.taskId,
            streamText,
            false,
            thinkingText
          );
          
          
          // Keep legacy callbacks
          if (workflow) {
            // Send new planning process event
            await planCbHelper.planProcess(false, workflow, thinkingText, this.context as any);
            // OLD VERSION CALLBACK
            await this.callback.onMessage({
              taskId: this.taskId,
              agentName: "Planer",
              type: "workflow",
              streamDone: false,
              workflow: workflow as Workflow,
            });
          }
        }
      }
    } catch (e: any) {
      if (retryNum < 3) {
        await sleep(1000);
        return await this.doPlan(taskPrompt, messages, saveHistory, ++retryNum);
      }
      throw e;
    } finally {
      reader.releaseLock();
      // if (Log.isEnableInfo()) {
      //   Log.info("Planner result: \n" + streamText);
      // }
    }

    if (saveHistory) {
      const chain = this.context.chain;
      chain.planRequest = request;
      chain.planResult = streamText;
    }

    let workflow = parseWorkflow(
      this.taskId,
      streamText,
      true,
      thinkingText
    ) as Workflow;

    if (workflow.taskPrompt) {
      workflow.taskPrompt += "\n" + taskPrompt.trim();
    } else {
      workflow.taskPrompt = taskPrompt.trim();
    }

    // LLM response finished is now handled inside rlm.callStream wrapper

    // Send planning finished (with usage)
    await planCbHelper.planFinished(
      workflow,
      request,
      streamText,
      {
        promptTokens: usagePromptTokens,
        completionTokens: usageCompletionTokens,
        totalTokens: usageTotalTokens,
      },
      this.context as any
    );

    if (this.callback) {
      // OLD VERSION CALLBACK
      await this.callback.onMessage({
        taskId: this.taskId,
        agentName: "Planer",
        type: "workflow",
        streamDone: true,
        workflow: workflow,
      });
    }
<<<<<<< HEAD
=======
    if (workflow.taskPrompt) {
      workflow.taskPrompt += "\n" + taskPrompt;
    } else {
      workflow.taskPrompt = taskPrompt;
    }
    workflow.taskPrompt = workflow.taskPrompt.trim();
>>>>>>> 2a19aa29
    return workflow;
  }
}<|MERGE_RESOLUTION|>--- conflicted
+++ resolved
@@ -1,10 +1,7 @@
 import Log from "../common/log";
-<<<<<<< HEAD
 import Context, { AgentContext } from "./context";
-=======
 import Context from "./context";
 import { sleep } from "../common/utils";
->>>>>>> 2a19aa29
 import { RetryLanguageModel } from "../llm";
 import { parseWorkflow } from "../common/xml";
 import { LLMRequest } from "../types/llm.types";
@@ -190,7 +187,6 @@
           await llmCbHelper.llmResponseProcess(streamId, "text_delta", chunk.delta || "", false);
         }
         if (chunk.type == "finish") {
-<<<<<<< HEAD
           const inputTokens = (chunk as any).usage?.inputTokens || 0;
           const outputTokens = (chunk as any).usage?.outputTokens || 0;
           const totalTokens = (chunk as any).usage?.totalTokens || inputTokens + outputTokens;
@@ -200,7 +196,6 @@
         }
         
         // Try to parse partial workflow and send process event
-=======
           if (chunk.finishReason == "content-filter") {
             throw new Error("LLM error: trigger content filtering violation");
           }
@@ -208,7 +203,6 @@
             throw new Error("LLM error: terminated due to other reasons");
           }
         }
->>>>>>> 2a19aa29
         if (this.callback) {
           let workflow = parseWorkflow(
             this.taskId,
@@ -290,15 +284,12 @@
         workflow: workflow,
       });
     }
-<<<<<<< HEAD
-=======
     if (workflow.taskPrompt) {
       workflow.taskPrompt += "\n" + taskPrompt;
     } else {
       workflow.taskPrompt = taskPrompt;
     }
     workflow.taskPrompt = workflow.taskPrompt.trim();
->>>>>>> 2a19aa29
     return workflow;
   }
 }