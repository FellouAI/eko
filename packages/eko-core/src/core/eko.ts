/**
 * Eko 核心引擎文件
 *
 * 这个文件实现了 Eko 系统的核心执行引擎，负责管理工作流的任务生成、执行和生命周期管理。
 * Eko 系统是一个基于大语言模型的智能代理编排框架，支持复杂任务的自动化执行。
 *
 * 核心概念：
 * - Agent（智能代理）：执行具体任务的实体，拥有特定的工具和能力
 * - Workflow（工作流）：由多个 Agent 组成的任务执行计划，包含依赖关系
 * - Context（上下文）：任务执行时的上下文环境，包含变量、配置等信息
 * - Chain（执行链）：记录任务执行的历史和中间结果
 *
 * 主要组件：
 * - Eko 类：主引擎类，负责任务的生成、执行和管理
 * - Planner 类：工作流规划器，负责根据任务提示生成执行计划
 * - Context 类：任务上下文管理器
 * - Agent 类：智能代理基类
 * - Chain 类：执行链管理器
 */

import config from "../config";
import Context from "./context";
import { Agent } from "../agent";
import { Planner } from "./plan";
import Log from "../common/log";
import Chain, { AgentChain } from "./chain";
import { buildAgentTree } from "../common/tree";
import { mergeAgents, uuidv4 } from "../common/utils";
import {
  EkoConfig,
  EkoResult,
  Workflow,
  NormalAgentNode,
} from "../types/core.types";

/**
 * Eko 主引擎类
 *
 * 这是 Eko 系统的核心类，负责整个任务执行生命周期的管理。
 * 每个 Eko 实例都维护着一个任务映射表，可以同时管理多个任务的执行。
 *
 * 主要职责：
 * 1. 任务生成（generate）：根据用户输入生成执行工作流
 * 2. 任务执行（execute）：执行生成的工作流
 * 3. 任务修改（modify）：修改已存在任务的工作流
 * 4. 任务管理：暂停、恢复、中止任务等
 * 5. 上下文管理：维护任务执行的上下文环境
 */
export class Eko {
  /** Eko 系统配置，包含语言模型、代理、回调函数等配置信息 */
  protected config: EkoConfig;

  /** 任务映射表，key 为任务 ID，value 为对应的上下文对象 */
  protected taskMap: Map<string, Context>;

  /**
   * 构造函数
   * @param config Eko 系统配置对象
   */
  constructor(config: EkoConfig) {
    this.config = config;
    this.taskMap = new Map();
  }

  /**
   * 生成任务工作流
   *
   * 这是 Eko 系统中最核心的方法之一，负责根据用户提供的任务提示生成完整的工作流。
   * 生成过程包括以下步骤：
   * 1. 初始化上下文环境
   * 2. 集成 A2A（Agent-to-Agent）客户端提供的外部代理
   * 3. 使用 Planner 生成详细的工作流计划
   * 4. 返回生成的工作流供后续执行
   *
   * @param taskPrompt 用户提供的任务描述文本
   * @param taskId 任务唯一标识符，如果不提供则自动生成 UUID
   * @param contextParams 额外的上下文参数，用于初始化任务变量
   * @returns 生成的工作流对象，包含任务执行计划
   *
   * @throws 如果工作流生成失败，会清理任务并抛出异常
   */
  public async generate(
    taskPrompt: string,
    taskId: string = uuidv4(),
    contextParams?: Record<string, any>
  ): Promise<Workflow> {
    // 获取配置中的所有代理，并创建副本避免修改原始配置
    const agents = [...(this.config.agents || [])];

    // 创建执行链，用于记录任务执行的历史和中间结果
    const chain: Chain = new Chain(taskPrompt);

    // 创建任务上下文，包含任务ID、配置、代理列表和执行链
    const context = new Context(taskId, this.config, agents, chain);

    // 如果提供了上下文参数，将其设置到上下文中
    if (contextParams) {
      Object.keys(contextParams).forEach((key) =>
        context.variables.set(key, contextParams[key])
      );
    }

    try {
      // 将任务上下文存储到任务映射表中
      this.taskMap.set(taskId, context);

      // 如果配置了 A2A 客户端，获取外部代理并合并到当前代理列表中
      if (this.config.a2aClient) {
        const a2aList = await this.config.a2aClient.listAgents(taskPrompt);
        context.agents = mergeAgents(context.agents, a2aList);
      }

      // 使用规划器根据任务提示生成详细的工作流
      const planner = new Planner(context);
      context.workflow = await planner.plan(taskPrompt);

      // 返回生成的工作流
      return context.workflow;
    } catch (e) {
      // 如果生成过程中出现异常，清理任务并重新抛出异常
      this.deleteTask(taskId);
      throw e;
    }
  }

  /**
   * 修改已存在任务的工作流
   *
   * 这个方法允许在任务执行过程中动态修改任务计划。当用户想要改变任务目标或
   * 调整执行策略时，可以使用此方法重新规划工作流。
   *
   * 修改流程：
   * 1. 检查任务是否存在，不存在则创建新任务
   * 2. 重新获取 A2A 客户端的外部代理（如果配置了）
   * 3. 使用 Planner 的 replan 方法重新规划工作流
   * 4. 返回修改后的工作流
   *
   * @param taskId 要修改的任务 ID
   * @param modifyTaskPrompt 新的任务描述，用于重新规划工作流
   * @returns 修改后的工作流对象
   */
  public async modify(
    taskId: string,
    modifyTaskPrompt: string
  ): Promise<Workflow> {
    // 获取现有任务的上下文
    const context = this.taskMap.get(taskId);

    // 如果任务不存在，则创建新任务
    if (!context) {
      return await this.generate(modifyTaskPrompt, taskId);
    }

    // 如果配置了 A2A 客户端，重新获取外部代理并合并
    if (this.config.a2aClient) {
      const a2aList = await this.config.a2aClient.listAgents(modifyTaskPrompt);
      context.agents = mergeAgents(context.agents, a2aList);
    }

    // 使用规划器的 replan 方法重新规划工作流
    // replan 会基于现有的执行历史进行重新规划
    const planner = new Planner(context);
    context.workflow = await planner.replan(modifyTaskPrompt);

    return context.workflow;
  }

  /**
   * 执行指定的任务
   *
   * 这是 Eko 系统中最核心的执行方法，负责执行已生成的工作流。
   * 执行过程包括状态检查、环境准备、实际执行和结果处理。
   *
   * 执行前的准备工作：
   * 1. 检查任务是否存在
   * 2. 恢复暂停状态（如果任务被暂停）
   * 3. 清空对话历史
   * 4. 重置中断控制器
   *
   * 执行过程：
   * 1. 调用 doRunWorkflow 方法执行实际的工作流
   * 2. 处理执行过程中的异常
   * 3. 返回执行结果
   *
   * @param taskId 要执行的任务 ID
   * @returns 执行结果，包含成功状态、停止原因和执行结果
   *
   * @throws 如果任务不存在会抛出错误
   */
  public async execute(taskId: string): Promise<EkoResult> {
    // 获取任务上下文
    const context = this.getTask(taskId);

    // 检查任务是否存在
    if (!context) {
      throw new Error("The task does not exist");
    }

    // 如果任务处于暂停状态，恢复执行
    if (context.pause) {
      context.setPause(false);
    }
<<<<<<< HEAD

    // 清空对话历史，为新的执行做准备
    context.conversation = [];

    // 如果中断控制器已被中止，创建新的控制器
=======
>>>>>>> 876226df
    if (context.controller.signal.aborted) {
      context.reset();
    }
<<<<<<< HEAD

=======
    context.conversation = [];
>>>>>>> 876226df
    try {
      // 执行实际的工作流
      return await this.doRunWorkflow(context);
    } catch (e: any) {
      // 记录执行错误
      Log.error("execute error", e);

      // 返回错误结果
      return {
        taskId,
        success: false,
        stopReason: e?.name == "AbortError" ? "abort" : "error",
        result: e ? e.name + ": " + e.message : "Error",
        error: e,
      };
    }
  }

  /**
   * 一键运行任务
   *
   * 这是最常用的方法，提供了从任务生成到执行的完整流程。
   * 对于简单场景，这个方法可以一步到位地完成整个任务。
   *
   * 执行流程：
   * 1. 调用 generate 方法生成工作流
   * 2. 调用 execute 方法执行生成的工作流
   * 3. 返回执行结果
   *
   * 这个方法实际上是 generate 和 execute 方法的组合，
   * 适合不需要中间干预的简单任务场景。
   *
   * @param taskPrompt 用户提供的任务描述
   * @param taskId 任务唯一标识符，自动生成 UUID 如果未提供
   * @param contextParams 额外的上下文参数
   * @returns 任务执行结果
   */
  public async run(
    taskPrompt: string,
    taskId: string = uuidv4(),
    contextParams?: Record<string, any>
  ): Promise<EkoResult> {
    // 先生成工作流
    await this.generate(taskPrompt, taskId, contextParams);

    // 然后执行工作流
    return await this.execute(taskId);
  }

  /**
   * 初始化任务上下文
   *
   * 这个方法用于基于已存在的工作流创建任务上下文。主要用于以下场景：
   * 1. 从外部导入工作流
   * 2. 重新加载之前保存的工作流
   * 3. 基于模板创建任务上下文
   *
   * 初始化过程：
   * 1. 创建基础的上下文环境
   * 2. 集成 A2A 客户端的外部代理
   * 3. 设置上下文参数
   * 4. 绑定工作流到上下文
   * 5. 将上下文注册到任务映射表
   *
   * @param workflow 已存在的工作流对象
   * @param contextParams 额外的上下文参数
   * @returns 初始化完成的上下文对象
   */
  public async initContext(
    workflow: Workflow,
    contextParams?: Record<string, any>
  ): Promise<Context> {
    // 获取配置中的代理列表
    const agents = this.config.agents || [];

    // 创建执行链，使用工作流的提示文本或名称作为任务提示
    const chain: Chain = new Chain(workflow.taskPrompt || workflow.name);

    // 创建任务上下文
    const context = new Context(workflow.taskId, this.config, agents, chain);

    // 如果配置了 A2A 客户端，获取并合并外部代理
    if (this.config.a2aClient) {
      const a2aList = await this.config.a2aClient.listAgents(
        workflow.taskPrompt || workflow.name
      );
      context.agents = mergeAgents(context.agents, a2aList);
    }

    // 设置额外的上下文参数
    if (contextParams) {
      Object.keys(contextParams).forEach((key) =>
        context.variables.set(key, contextParams[key])
      );
    }

    // 绑定工作流到上下文
    context.workflow = workflow;

    // 将上下文注册到任务映射表
    this.taskMap.set(workflow.taskId, context);

    return context;
  }

  /**
   * 执行工作流的私有方法
   *
   * 这是 Eko 系统中最核心的执行逻辑，负责实际执行工作流中的所有代理。
   * 这个方法实现了复杂的工作流执行引擎，支持：
   * 1. 顺序执行代理
   * 2. 并行执行代理
   * 3. 依赖关系管理
   * 4. 动态工作流修改
   * 5. 执行状态跟踪
   *
   * 执行流程：
   * 1. 验证工作流有效性
   * 2. 构建代理名称映射表
   * 3. 构建执行树（处理依赖关系）
   * 4. 按照执行树顺序执行代理
   * 5. 处理并行/串行执行模式
   * 6. 处理工作流动态修改
   * 7. 返回执行结果
   *
   * @param context 任务上下文，包含工作流和执行环境
   * @returns 执行结果
   * @private
   */
  private async doRunWorkflow(context: Context): Promise<EkoResult> {
    // 获取上下文中的代理列表和工作流
    const agents = context.agents as Agent[];
    const workflow = context.workflow as Workflow;

    // 验证工作流有效性
    if (!workflow || workflow.agents.length == 0) {
      throw new Error("Workflow error");
    }

    // 构建代理名称到代理对象的映射表，便于快速查找
    const agentNameMap = agents.reduce((map, item) => {
      map[item.Name] = item;
      return map;
    }, {} as { [key: string]: Agent });

    // 构建代理执行树，处理代理间的依赖关系
    let agentTree = buildAgentTree(workflow.agents);

    // 存储所有代理的执行结果
    const results: string[] = [];

    // 主执行循环，按照执行树遍历所有代理
    while (true) {
      // 检查是否被中断
      await context.checkAborted();

      if (agentTree.type === "normal") {
        // 单个代理执行分支

        // 根据代理名称查找对应的代理实例
        const agent = agentNameMap[agentTree.agent.name];
        if (!agent) {
          throw new Error("Unknown Agent: " + agentTree.agent.name);
        }

        // 获取代理节点信息
        const agentNode = agentTree.agent;

        // 创建代理链，用于记录这个代理的执行历史
        const agentChain = new AgentChain(agentNode);

        // 将代理链添加到上下文的执行链中
        context.chain.push(agentChain);

        // 执行代理并获取结果
        agentTree.result = await this.runAgent(
          context,
          agent,
          agentTree,
          agentChain
        );

        // 将执行结果添加到结果列表
        results.push(agentTree.result);
      } else {
        // 并行代理执行分支

        const parallelAgents = agentTree.agents;

        // 定义单个代理的执行函数
        const doRunAgent = async (
          agentNode: NormalAgentNode,
          index: number
        ) => {
          // 查找代理实例
          const agent = agentNameMap[agentNode.agent.name];
          if (!agent) {
            throw new Error("Unknown Agent: " + agentNode.agent.name);
          }

          // 创建代理链
          const agentChain = new AgentChain(agentNode.agent);
          context.chain.push(agentChain);

          // 执行代理
          const result = await this.runAgent(
            context,
            agent,
            agentNode,
            agentChain
          );

          return { result: result, agentChain, index };
        };

        // 存储并行执行的结果
        let agent_results: string[] = [];

        // 获取并行执行配置
        let agentParallel = context.variables.get("agentParallel");
        if (agentParallel === undefined) {
          agentParallel = config.agentParallel;
        }

        if (agentParallel) {
          // 并行执行模式

          // 使用 Promise.all 并行执行所有代理
          const parallelResults = await Promise.all(
            parallelAgents.map((agent, index) => doRunAgent(agent, index))
          );

          // 按照索引排序确保结果顺序正确
          parallelResults.sort((a, b) => a.index - b.index);

          // 将所有代理链添加到上下文执行链中
          parallelResults.forEach(({ agentChain }) => {
            context.chain.push(agentChain);
          });

          // 提取执行结果
          agent_results = parallelResults.map(({ result }) => result);
        } else {
          // 串行执行模式

          // 依次执行每个代理
          for (let i = 0; i < parallelAgents.length; i++) {
            const { result, agentChain } = await doRunAgent(
              parallelAgents[i],
              i
            );
            context.chain.push(agentChain);
            agent_results.push(result);
          }
        }

        // 将所有代理的结果合并为单个字符串
        results.push(agent_results.join("\n\n"));
      }

      // 清空对话历史，为下一个代理执行做准备
      context.conversation.splice(0, context.conversation.length);

      // 检查工作流是否被修改
      if (workflow.modified) {
        // 重置修改标志
        workflow.modified = false;

        // 重新构建执行树，只包含状态为 "init" 的代理
        agentTree = buildAgentTree(
          workflow.agents.filter((agent) => agent.status == "init")
        );

        // 继续执行循环
        continue;
      }

      // 检查是否还有下一个代理需要执行
      if (!agentTree.nextAgent) {
        break;
      }

      // 移动到下一个代理
      agentTree = agentTree.nextAgent;
    }

    // 返回执行成功的结果
    return {
      success: true,
      stopReason: "done",
      taskId: context.taskId,
      result: results[results.length - 1] || "",
    };
  }

  /**
   * 执行单个代理
   *
   * 这个方法负责执行单个智能代理，是代理执行的包装器。
   * 它处理了代理执行的完整生命周期，包括：
   * 1. 状态管理（运行中、完成、错误）
   * 2. 回调通知（开始、结果、错误）
   * 3. 异常处理和传播
   * 4. 结果返回
   *
   * 执行流程：
   * 1. 设置代理状态为 "running"
   * 2. 发送代理开始执行的回调通知
   * 3. 调用代理的 run 方法执行具体任务
   * 4. 设置代理状态为 "done"
   * 5. 发送代理执行结果的回调通知
   * 6. 返回执行结果
   *
   * 如果执行过程中出现异常：
   * 1. 设置代理状态为 "error"
   * 2. 发送错误回调通知
   * 3. 重新抛出异常
   *
   * @param context 任务上下文
   * @param agent 要执行的代理实例
   * @param agentNode 代理节点信息
   * @param agentChain 代理执行链
   * @returns 代理执行结果
   * @protected
   */
  protected async runAgent(
    context: Context,
    agent: Agent,
    agentNode: NormalAgentNode,
    agentChain: AgentChain
  ): Promise<string> {
    try {
      // 设置代理状态为运行中
      agentNode.agent.status = "running";

      // 发送代理开始执行的回调通知
      this.config.callback &&
        (await this.config.callback.onMessage({
          taskId: context.taskId,
          agentName: agentNode.agent.name,
          nodeId: agentNode.agent.id,
          type: "agent_start",
          agentNode: agentNode.agent,
        }));

      // 执行代理并获取结果
      agentNode.result = await agent.run(context, agentChain);

      // 设置代理状态为完成
      agentNode.agent.status = "done";

      // 发送代理执行结果的回调通知
      this.config.callback &&
        (await this.config.callback.onMessage(
          {
            taskId: context.taskId,
            agentName: agentNode.agent.name,
            nodeId: agentNode.agent.id,
            type: "agent_result",
            agentNode: agentNode.agent,
            result: agentNode.result,
          },
          agent.AgentContext
        ));

      // 返回执行结果
      return agentNode.result;
    } catch (e) {
      // 设置代理状态为错误
      agentNode.agent.status = "error";

      // 发送代理执行错误的回调通知
      this.config.callback &&
        (await this.config.callback.onMessage(
          {
            taskId: context.taskId,
            agentName: agentNode.agent.name,
            nodeId: agentNode.agent.id,
            type: "agent_result",
            agentNode: agentNode.agent,
            error: e,
          },
          agent.AgentContext
        ));

      // 重新抛出异常
      throw e;
    }
  }

  /**
   * 获取指定任务的上下文
   *
   * @param taskId 任务 ID
   * @returns 任务上下文对象，如果任务不存在则返回 undefined
   */
  public getTask(taskId: string): Context | undefined {
    return this.taskMap.get(taskId);
  }

  /**
   * 获取所有任务 ID
   *
   * @returns 所有任务 ID 的数组
   */
  public getAllTaskId(): string[] {
    return [...this.taskMap.keys()];
  }

  /**
   * 删除指定任务
   *
   * 删除任务时会：
   * 1. 中止任务执行
   * 2. 清理上下文变量
   * 3. 从任务映射表中移除任务
   *
   * @param taskId 要删除的任务 ID
   * @returns 删除是否成功
   */
  public deleteTask(taskId: string): boolean {
    // 首先中止任务执行
    this.abortTask(taskId);

    // 获取任务上下文
    const context = this.taskMap.get(taskId);
    if (context) {
      // 清理上下文中的所有变量
      context.variables.clear();
    }

    // 从任务映射表中删除任务
    return this.taskMap.delete(taskId);
  }

  /**
   * 中止指定任务
   *
   * 中止任务会：
   * 1. 取消暂停状态
   * 2. 通知代理任务状态改变
   * 3. 调用中断控制器中止执行
   *
   * @param taskId 要中止的任务 ID
   * @param reason 中止原因
   * @returns 中止是否成功
   */
  public abortTask(taskId: string, reason?: string): boolean {
    // 获取任务上下文
    let context = this.taskMap.get(taskId);
    if (context) {
      // 取消暂停状态
      context.setPause(false);

      // 通知代理任务状态改变
      this.onTaskStatus(context, "abort", reason);

      // 中止执行
      context.controller.abort(reason);
      return true;
    } else {
      return false;
    }
  }

  /**
   * 暂停或恢复指定任务
   *
   * 暂停任务时可以选择是否同时中止当前步骤。
   * 这个方法主要用于：
   * 1. 用户主动暂停任务执行
   * 2. 系统资源紧张时暂停任务
   * 3. 等待用户输入时暂停任务
   *
   * @param taskId 任务 ID
   * @param pause 是否暂停（true 为暂停，false 为恢复）
   * @param abortCurrentStep 是否同时中止当前步骤
   * @param reason 暂停原因
   * @returns 操作是否成功
   */
  public pauseTask(
    taskId: string,
    pause: boolean,
    abortCurrentStep?: boolean,
    reason?: string
  ): boolean {
    // 获取任务上下文
    const context = this.taskMap.get(taskId);
    if (context) {
      // 通知代理任务状态改变
      this.onTaskStatus(context, pause ? "pause" : "resume-pause", reason);

      // 设置暂停状态
      context.setPause(pause, abortCurrentStep);
      return true;
    } else {
      return false;
    }
  }

  /**
   * 向指定任务添加聊天消息
   *
   * 这个方法用于在任务执行过程中添加用户输入，
   * 常用于人机交互场景。
   *
   * @param taskId 任务 ID
   * @param userPrompt 用户输入的消息
   * @returns 更新后的对话历史，如果任务不存在则返回 undefined
   */
  public chatTask(taskId: string, userPrompt: string): string[] | undefined {
    // 获取任务上下文
    const context = this.taskMap.get(taskId);
    if (context) {
      // 将用户消息添加到对话历史中
      context.conversation.push(userPrompt);
      return context.conversation;
    }
  }

  /**
   * 添加智能代理到配置中
   *
   * 这个方法允许动态地向 Eko 实例添加新的代理。
   * 添加的代理可以在后续的任务执行中使用。
   *
   * @param agent 要添加的代理实例
   */
  public addAgent(agent: Agent): void {
    // 确保代理数组存在
    this.config.agents = this.config.agents || [];

    // 添加代理到配置中
    this.config.agents.push(agent);
  }

  /**
   * 任务状态改变通知
   *
   * 这个私有方法负责通知当前正在执行的代理任务状态的改变。
   * 它会查找当前代理实例，并调用其 onTaskStatus 方法。
   *
   * @param context 任务上下文
   * @param status 新的任务状态
   * @param reason 状态改变的原因
   * @private
   */
  private async onTaskStatus(
    context: Context,
    status: string,
    reason?: string
  ) {
    // 获取当前正在执行的代理
    const [agent] = context.currentAgent() || [];
    if (agent) {
      // 获取代理的 onTaskStatus 方法
      const onTaskStatus = (agent as any)["onTaskStatus"];
      if (onTaskStatus) {
        // 调用代理的状态改变处理方法
        await onTaskStatus.call(agent, status, reason);
      }
    }
  }
}<|MERGE_RESOLUTION|>--- conflicted
+++ resolved
@@ -200,22 +200,10 @@
     if (context.pause) {
       context.setPause(false);
     }
-<<<<<<< HEAD
-
-    // 清空对话历史，为新的执行做准备
-    context.conversation = [];
-
-    // 如果中断控制器已被中止，创建新的控制器
-=======
->>>>>>> 876226df
     if (context.controller.signal.aborted) {
       context.reset();
     }
-<<<<<<< HEAD
-
-=======
     context.conversation = [];
->>>>>>> 876226df
     try {
       // 执行实际的工作流
       return await this.doRunWorkflow(context);
