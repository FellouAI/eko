import config from "../config";
import { Agent } from "../agent";
import global from "../config/global";
import { sub } from "../common/utils";
import TaskContext from "../agent/agent-context";
import { buildAgentRootXml } from "../common/xml";
import { PromptTemplate } from "./prompt-template";
import { WorkflowAgent, Tool, GlobalPromptKey } from "../types";
import { TOOL_NAME as foreach_task } from "../tools/foreach-task";
import { TOOL_NAME as watch_trigger } from "../tools/watch-trigger";
import { TOOL_NAME as human_interact } from "../tools/human-interact";
import { TOOL_NAME as variable_storage } from "../tools/variable-storage";
import { TOOL_NAME as task_node_status } from "../tools/task-node-status";

const AGENT_SYSTEM_TEMPLATE = `
You are {{name}}, an autonomous AI agent for {{agent}} agent.

# Agent Description
<if description>
{{description}}
</if>
<if extSysPrompt>
{{extSysPrompt}}
</if>
<if ${human_interact}Tool>
* HUMAN INTERACT
During the task execution process, you can use the \`${human_interact}\` tool to interact with humans, please call it in the following situations:
- When performing dangerous operations such as deleting files, confirmation from humans is required.
- When encountering obstacles while accessing websites, such as requiring user login, captcha verification, QR code scanning, or human verification, you need to request manual assistance.
- Please do not use the \`${human_interact}\` tool frequently.
- The \`${human_interact}\` tool does not support parallel calls.
</if>
<if ${variable_storage}Tool>
* VARIABLE STORAGE
When a step node has input/output variable attributes, use the \`${variable_storage}\` tool to read from and write to these variables, these variables enable context sharing and coordination between multiple agents.
The \`${variable_storage}\` tool does not support parallel calls.
</if>
<if ${foreach_task}Tool>
* forEach node
For repetitive tasks, when executing a forEach node, the \`${foreach_task}\` tool must be used. Loop tasks support parallel tool calls, and during parallel execution, this tool needs to be called interspersed throughout the process.
</if>
<if ${watch_trigger}Tool>
* watch node
monitor changes in webpage DOM elements, when executing to the watch node, require the use of the \`${watch_trigger}\` tool.
</if>

<if mainTask>
Main task: {{mainTask}}
</if>
<if preTaskResult>
Pre-task execution results:
<subtask_results>
{{preTaskResult}}
</subtask_results>
</if>

# User input task instructions
<root>
  <!-- Main task, completed through the collaboration of multiple Agents -->
  <mainTask>main task</mainTask>
  <!-- The tasks that the current agent needs to complete, the current agent only needs to complete the currentTask -->
  <currentTask>specific task</currentTask>
  <!-- Complete the corresponding step nodes of the task, Only for reference -->
  <nodes>
    <!-- node supports input/output variables to pass dependencies -->
    <node input="variable name" output="variable name" status="todo / done">task step node</node>
<if hasForEachNode>
    <!-- duplicate task node, items support list and variable -->
    <forEach items="list or variable name">
      <node>forEach item step node</node>
    </forEach>
</if>
<if hasWatchNode>
    <!-- monitor task node, the loop attribute specifies whether to listen in a loop or listen once -->
    <watch event="dom" loop="true">
      <description>Monitor task description</description>
      <trigger>
        <node>Trigger step node</node>
        <node>...</node>
      </trigger>
    </watch>
</if>
  </nodes>
</root>

Current datetime: {{datetime}}
<if canParallelToolCalls>
For maximum efficiency, when executing multiple independent operations that do not depend on each other or conflict with one another, these tools can be called in parallel simultaneously.
</if>
The output language should follow the language corresponding to the user's task.
`;

export function getAgentSystemPrompt(
  agent: Agent,
  agentNode: WorkflowAgent,
  context: TaskContext,
  tools?: Tool[],
  extSysPrompt?: string
): string {
  tools = tools || agent.Tools;
  const toolVars: Record<string, boolean> = {};
  for (let i = 0; i < tools.length; i++) {
    toolVars[tools[i].name + "Tool"] = true;
  }
  let mainTask = "";
  let preTaskResult = "";
  if (context.chain.agents.length > 1) {
<<<<<<< HEAD
    prompt += "\n Main task: " + context.chain.taskPrompt;
    prompt += "\n\n# Pre-task execution results";
    for (let i = 0; i < context.chain.agents.length; i++) {
      const agentChain = context.chain.agents[i];
      if (agentChain.agentResult) {
        prompt += `\n## ${agentChain.agent.task || agentChain.agent.name
          }\n<taskResult>\n${sub(agentChain.agentResult, 600, true)}\n</taskResult>`;
      }
    }
=======
    mainTask = context.chain.taskPrompt.trim();
    preTaskResult = buildPreTaskResult(context);
>>>>>>> 5ccaff7b
  }
  const agentSysPrompt =
    global.prompts.get(GlobalPromptKey.agent_system) || AGENT_SYSTEM_TEMPLATE;
  return PromptTemplate.render(agentSysPrompt, {
    name: config.name,
    agent: agent.Name,
    description: agent.Description,
    extSysPrompt: extSysPrompt?.trim() || "",
    mainTask: mainTask,
    preTaskResult: preTaskResult.trim(),
    hasWatchNode: agentNode.xml.indexOf("</watch>") > -1,
    hasForEachNode: agentNode.xml.indexOf("</forEach>") > -1,
    canParallelToolCalls: agent.canParallelToolCalls(),
    datetime: context.variables.get("datetime") || new Date().toLocaleString(),
    ...toolVars,
  }).trim();
}

function buildPreTaskResult(context: TaskContext): string {
  let preTaskResult = "";
  for (let i = 0; i < context.chain.agents.length; i++) {
    const agentChain = context.chain.agents[i];
    if (agentChain.agentResult) {
      preTaskResult += `<subtask_result agent="${
        agentChain.agent.name
      }">Subtask: ${agentChain.agent.task}\nResult: ${sub(
        agentChain.agentResult,
        600
      )}</subtask_result>`;
    }
  }
  return preTaskResult.trim();
}

export function getAgentUserPrompt(
  agent: Agent,
  agentNode: WorkflowAgent,
  context: TaskContext,
  tools?: Tool[]
): string {
  const hasTaskNodeStatusTool =
    (tools || agent.Tools).filter((tool) => tool.name == task_node_status)
      .length > 0;
  return buildAgentRootXml(
    agentNode.xml,
    context.chain.taskPrompt,
    (nodeId, node) => {
      if (hasTaskNodeStatusTool) {
        node.setAttribute("status", "todo");
      }
    }
  );
}

// export function appendDynamicContentToSystemPrompt(
//   basePrompt: string,
//   agent: Agent,
//   agentNode: WorkflowAgent,
//   context: Context,
//   tools?: Tool[]
// ): string {
//   let prompt = basePrompt;
// 
//   // Use provided tools or fallback to agent's tools
//   tools = tools || agent.Tools;
// 
//   // Check for built-in tools and append corresponding prompts
//   const agentNodeXml = agentNode.xml;
//   const hasWatchNode = agentNodeXml.indexOf("</watch>") > -1;
//   const hasForEachNode = agentNodeXml.indexOf("</forEach>") > -1;
//   const hasHumanTool =
//     tools.filter((tool) => tool.name == human_interact).length > 0;
//   const hasVariable =
//     agentNodeXml.indexOf("input=") > -1 ||
//     agentNodeXml.indexOf("output=") > -1 ||
//     tools.filter((tool) => tool.name == variable_storage).length > 0;
// 
//   // Append ForeachTask tool prompt if available
//   if (hasForEachNode) {
//     if (tools.filter((tool) => tool.name == foreach_task).length > 0) {
//       prompt += "\n" + FOR_EACH_PROMPT;
//     }
//   }
// 
//   // Append WatchTrigger tool prompt if available
//   if (hasWatchNode) {
//     if (tools.filter((tool) => tool.name == watch_trigger).length > 0) {
//       prompt += "\n" + WATCH_PROMPT;
//     }
//   }
// 
//   // Append datetime (always needed)
//   prompt += "\nCurrent datetime: " + new Date().toLocaleString();
// 
//   // Append VariableStorage tool prompt if available
//   if (hasVariable) {
//     prompt += "\n" + VARIABLE_PROMPT;
//   }
// 
//   // Append HumanInteract tool prompt if available
//   if (hasHumanTool) {
//     prompt += "\n" + HUMAN_PROMPT;
//   }
// 
// 
//   // Append main task and pre-task results if multiple agents exist
//   if (context.chain.agents.length > 1) {
//     prompt += "\n Main task: " + context.chain.taskPrompt;
//     prompt += "\n\n# Pre-task execution results";
//     for (let i = 0; i < context.chain.agents.length; i++) {
//       const agentChain = context.chain.agents[i];
//       if (agentChain.agentResult) {
//         prompt += `\n## ${agentChain.agent.task || agentChain.agent.name
//           }\n<taskResult>\n${sub(agentChain.agentResult, 600, true)}\n</taskResult>`;
//       }
//     }
//   }
// 
//   // Append parallel tool calls hint if supported
//   if (agent.canParallelToolCalls()) {
//     prompt += "\nFor maximum efficiency, when executing multiple independent operations that do not depend on each other or conflict with one another, these tools can be called in parallel simultaneously.";
//   }
// 
//   // Append language output hint
//   prompt += "\nThe output language should follow the language corresponding to the user's task.";
// 
//   return prompt;
// }<|MERGE_RESOLUTION|>--- conflicted
+++ resolved
@@ -105,20 +105,8 @@
   let mainTask = "";
   let preTaskResult = "";
   if (context.chain.agents.length > 1) {
-<<<<<<< HEAD
-    prompt += "\n Main task: " + context.chain.taskPrompt;
-    prompt += "\n\n# Pre-task execution results";
-    for (let i = 0; i < context.chain.agents.length; i++) {
-      const agentChain = context.chain.agents[i];
-      if (agentChain.agentResult) {
-        prompt += `\n## ${agentChain.agent.task || agentChain.agent.name
-          }\n<taskResult>\n${sub(agentChain.agentResult, 600, true)}\n</taskResult>`;
-      }
-    }
-=======
     mainTask = context.chain.taskPrompt.trim();
     preTaskResult = buildPreTaskResult(context);
->>>>>>> 5ccaff7b
   }
   const agentSysPrompt =
     global.prompts.get(GlobalPromptKey.agent_system) || AGENT_SYSTEM_TEMPLATE;
