import config from "../config";
import { Agent } from "../agent";
import Context from "../core/context";
import { sub } from "../common/utils";
import { WorkflowAgent, Tool } from "../types";
import { buildAgentRootXml } from "../common/xml";
import { TOOL_NAME as foreach_task } from "../tools/foreach_task";
import { TOOL_NAME as watch_trigger } from "../tools/watch_trigger";
import { TOOL_NAME as human_interact } from "../tools/human_interact";
import { TOOL_NAME as variable_storage } from "../tools/variable_storage";
import { TOOL_NAME as task_node_status } from "../tools/task_node_status";

const AGENT_SYSTEM_TEMPLATE = `
You are {name}, an autonomous AI agent for {agent} agent.

# Agent Description
{description}
{prompt}

# User input task instructions
<root>
  <!-- Main task, completed through the collaboration of multiple Agents -->
  <mainTask>main task</mainTask>
  <!-- The tasks that the current agent needs to complete, the current agent only needs to complete the currentTask -->
  <currentTask>specific task</currentTask>
  <!-- Complete the corresponding step nodes of the task, Only for reference -->
  <nodes>
    <!-- node supports input/output variables to pass dependencies -->
    <node input="variable name" output="variable name" status="todo / done">task step node</node>{nodePrompt}
  </nodes>
</root>
`;

const HUMAN_PROMPT = `
* HUMAN INTERACT
During the task execution process, you can use the \`${human_interact}\` tool to interact with humans, please call it in the following situations:
- When performing dangerous operations such as deleting files, confirmation from humans is required.
- When encountering obstacles while accessing websites, such as requiring user login, captcha verification, QR code scanning, or human verification, you need to request manual assistance.
- Please do not use the \`${human_interact}\` tool frequently.
- The \`${human_interact}\` tool does not support parallel calls.
`;

const VARIABLE_PROMPT = `
* VARIABLE STORAGE
When a step node has input/output variable attributes, use the \`${variable_storage}\` tool to read from and write to these variables, these variables enable context sharing and coordination between multiple agents.
The \`${variable_storage}\` tool does not support parallel calls.
`;

const FOR_EACH_NODE = `
    <!-- duplicate task node, items support list and variable -->
    <forEach items="list or variable name">
      <node>forEach item step node</node>
    </forEach>`;

const FOR_EACH_PROMPT = `
* forEach node
For repetitive tasks, when executing a forEach node, the \`${foreach_task}\` tool must be used. Loop tasks support parallel tool calls, and during parallel execution, this tool needs to be called interspersed throughout the process.
`;

const WATCH_NODE = `
    <!-- monitor task node, the loop attribute specifies whether to listen in a loop or listen once -->
    <watch event="dom" loop="true">
      <description>Monitor task description</description>
      <trigger>
        <node>Trigger step node</node>
        <node>...</node>
      </trigger>
    </watch>`;

const WATCH_PROMPT = `
* watch node
monitor changes in webpage DOM elements, when executing to the watch node, require the use of the \`${watch_trigger}\` tool.
`;

export function getAgentSystemPrompt(
  agent: Agent,
  agentNode: WorkflowAgent,
  context: Context,
  tools?: Tool[],
  extSysPrompt?: string
): string {
  let prompt = "";
  let nodePrompt = "";
  tools = tools || agent.Tools;
  let agentNodeXml = agentNode.xml;
  let hasWatchNode = agentNodeXml.indexOf("</watch>") > -1;
  let hasForEachNode = agentNodeXml.indexOf("</forEach>") > -1;
  let hasHumanTool =
    tools.filter((tool) => tool.name == human_interact).length > 0;
  let hasVariable =
    agentNodeXml.indexOf("input=") > -1 ||
    agentNodeXml.indexOf("output=") > -1 ||
    tools.filter((tool) => tool.name == variable_storage).length > 0;
  if (hasHumanTool) {
    prompt += HUMAN_PROMPT;
  }
  if (hasVariable) {
    prompt += VARIABLE_PROMPT;
  }
  if (hasForEachNode) {
    if (tools.filter((tool) => tool.name == foreach_task).length > 0) {
      prompt += FOR_EACH_PROMPT;
    }
    nodePrompt += FOR_EACH_NODE;
  }
  if (hasWatchNode) {
    if (tools.filter((tool) => tool.name == watch_trigger).length > 0) {
      prompt += WATCH_PROMPT;
    }
    nodePrompt += WATCH_NODE;
  }
  if (extSysPrompt && extSysPrompt.trim()) {
    prompt += "\n" + extSysPrompt.trim() + "\n";
  }
  prompt += "\nCurrent datetime: {datetime}";
  if (context.chain.agent_chains.length > 1) {
    prompt += "\n Main task: " + context.chain.taskPrompt;
    prompt += "\n\n# Pre-task execution results";
<<<<<<< HEAD
    for (let i = 0; i < context.chain.agent_chains.length; i++) {
      let agentChain = context.chain.agent_chains[i];
=======
    for (let i = 0; i < context.chain.agents.length; i++) {
      const agentChain = context.chain.agents[i];
>>>>>>> 9c4635a8
      if (agentChain.agentResult) {
        prompt += `\n## ${
          agentChain.agent.task || agentChain.agent.name
        }\n<taskResult>\n${sub(agentChain.agentResult, 600, true)}\n</taskResult>`;
      }
    }
  }
  let sysPrompt = AGENT_SYSTEM_TEMPLATE.replace("{name}", config.name)
    .replace("{agent}", agent.Name)
    .replace("{description}", agent.Description)
    .replace("{prompt}", "\n" + prompt.trim())
    .replace("{nodePrompt}", nodePrompt)
    .replace("{datetime}", new Date().toLocaleString())
    .trim();
  sysPrompt += "\n"
  if (agent.canParallelToolCalls()) {
    sysPrompt += "\nFor maximum efficiency, when executing multiple independent operations that do not depend on each other or conflict with one another, these tools can be called in parallel simultaneously."
  }
  sysPrompt += "\nThe output language should follow the language corresponding to the user's task."
  return sysPrompt;
}

export function getAgentUserPrompt(
  agent: Agent,
  agentNode: WorkflowAgent,
  context: Context,
  tools?: Tool[]
): string {
  const hasTaskNodeStatusTool =
    (tools || agent.Tools).filter((tool) => tool.name == task_node_status)
      .length > 0;
  return buildAgentRootXml(
    agentNode.xml,
    context.chain.taskPrompt,
    (nodeId, node) => {
      if (hasTaskNodeStatusTool) {
        node.setAttribute("status", "todo");
      }
    }
  );
}<|MERGE_RESOLUTION|>--- conflicted
+++ resolved
@@ -116,13 +116,8 @@
   if (context.chain.agent_chains.length > 1) {
     prompt += "\n Main task: " + context.chain.taskPrompt;
     prompt += "\n\n# Pre-task execution results";
-<<<<<<< HEAD
     for (let i = 0; i < context.chain.agent_chains.length; i++) {
       let agentChain = context.chain.agent_chains[i];
-=======
-    for (let i = 0; i < context.chain.agents.length; i++) {
-      const agentChain = context.chain.agents[i];
->>>>>>> 9c4635a8
       if (agentChain.agentResult) {
         prompt += `\n## ${
           agentChain.agent.task || agentChain.agent.name
