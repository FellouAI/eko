/**
 * Agent base module
 *
 * Implements the intelligent agent base class of the Eko system, the core of
 * the agent framework. The Agent class defines the standard interfaces and
 * lifecycle management used by concrete agents.
 *
 * Architecture:
 * - Agent base: defines standard interfaces and behaviors
 * - Tool integration: supports registration and invocation of multiple tools
 * - LLM integration: multi-model support via RetryLanguageModel
 * - Context management: full execution context and state tracking
 * - Lifecycle: from construction to execution to cleanup
 *
 * Design principles:
 * 1. Composition over inheritance: compose tools, LLMs, and contexts
 * 2. Standardized interfaces: unified Agent interface for integration
 * 3. Fault tolerance: robust error handling and retry mechanisms
 * 4. State isolation: each agent instance has an isolated environment
 * 5. Extensibility: plugin-style tool system
 *
 * Agent lifecycle:
 * 1. Construct: initialize configuration and tools
 * 2. Run: accept tasks and start execution
 * 3. Reason: analyze and plan via LLM
 * 4. Tool calls: invoke tools as needed
 * 5. Produce result: synthesize final output
 * 6. Cleanup: release resources and state
 */

import config from "../config";
import Log from "../common/log";
import * as memory from "../memory";
import { RetryLanguageModel } from "../llm";
import { mergeTools } from "../common/utils";
import { ToolWrapper } from "../tools/wrapper";
import { AgentChain, ToolChain } from "../core/chain";
import Context, { AgentContext } from "../core/context";
import { createCallbackHelper } from "../common/callback-helper";
import {
  McpTool,
  ForeachTaskTool,
  WatchTriggerTool,
  VariableStorageTool,
} from "../tools";
import {
  Tool,
  IMcpClient,
  LLMRequest,
  ToolResult,
  ToolSchema,
  ToolExecuter,
  WorkflowAgent,
  HumanCallback,
  StreamCallback,
} from "../types";
import {
  LanguageModelV2Prompt,
  LanguageModelV2FilePart,
  LanguageModelV2TextPart,
  LanguageModelV2ToolCallPart,
  LanguageModelV2ToolResultPart,
} from "@ai-sdk/provider";
import {
  getTool,
  convertTools,
  callAgentLLM,
  convertToolResult,
  defaultMessageProviderOptions,
} from "./llm";
import { doTaskResultCheck } from "../tools/task_result_check";
import { doTodoListManager } from "../tools/todo_list_manager";
import { getAgentSystemPrompt, getAgentUserPrompt } from "../prompt/agent";

/**
 * Agent parameter configuration type
 *
 * Parameters required to create an intelligent agent. These determine agent
 * capabilities, behavior, and integration options.
 */
export type AgentParams = {
  /** Unique agent name for identification and reference */
  name: string;

  /** Description of agent capabilities and task types */
  description: string;

  /** Built-in tool collection defining available capabilities */
  tools: Tool[];

  /** Optional LLM model list specifying usable language models */
  llms?: string[];

  /** Optional MCP client for external tools/services integration */
  mcpClient?: IMcpClient;

  /** Optional planning description for workflow planner selection */
  planDescription?: string;

  /** Optional request handler to pre-process LLM requests */
  requestHandler?: (request: LLMRequest) => void;
};

/**
 * Intelligent Agent base class
 *
 * Base class for all intelligent agents in Eko. Each instance has isolated
 * capabilities, tool sets, and execution environments.
 *
 * Core responsibilities:
 * 1. Execute tasks
 * 2. Manage tool collection
 * 3. Integrate with LLMs for reasoning
 * 4. Manage context and conversation history
 * 5. Produce final results
 *
 * Execution modes:
 * 1. Tool-centric mode: extend capability via tools
 * 2. Reasoning mode: complex problem analysis via LLM
 * 3. Collaboration mode: cooperate with other agents/components
 * 4. Learning mode: optimize behavior from history
 *
 * State management:
 * - Execution context via AgentContext
 * - Tool status tracking
 * - Conversation history
 * - Error metrics
 *
 * Extension mechanisms:
 * - Tool plugins via addTool
 * - LLM customization via llms
 * - Callback integration for status/user interaction
 * - MCP integration via mcpClient
 */
export class Agent {
  /** Unique agent identifier */
  public name: string;

  /** Description of agent capability scope */
  public description: string;

  /** Built-in tool collection defining core capabilities */
  public tools: Tool[] = [];

  /** Optional LLM model list specifying usable models */
  protected llms?: string[];

  /** Optional MCP client for external tools/services */
  protected mcpClient?: IMcpClient;

  /** Optional planning description for workflow stage */
  protected planDescription?: string;

  /** Optional request handler to customize LLM requests */
  protected requestHandler?: (request: LLMRequest) => void;

  /** Optional callback handler for status and user interaction */
  protected callback?: StreamCallback & HumanCallback;

  /** Current agent execution context */
  protected agentContext?: AgentContext;

  /**
   * Constructor
   *
   * Initializes a new intelligent agent with configuration and capabilities.
   *
   * Initialization:
   * 1. Base config: identifiers and descriptions
   * 2. Capability config: tool collection and models
   * 3. Extensions: MCP client and callback handler
   * 4. State: prepare execution context
   *
   * Validation hints:
   * - name: unique identifier
   * - description: capability description for planning
   * - tools: core capability set
   * - llms/mcpClient: optional integrations
   *
   * @param params Agent configuration
   */
  constructor(params: AgentParams) {
    this.name = params.name;
    this.description = params.description;
    this.tools = params.tools;
    this.llms = params.llms;
    this.mcpClient = params.mcpClient;
    this.planDescription = params.planDescription;
    this.requestHandler = params.requestHandler;
  }

  /**
   * Execute agent task
   *
   * Core execution entry of an agent. Prepares context, manages MCP connection,
   * runs task logic, and ensures cleanup.
   *
   * Flow:
   * 1. Prepare environment
   * 2. Connect MCP if configured
   * 3. Execute core logic
   * 4. Cleanup resources
   *
   * Concurrency:
   * - Execution is isolated per agent instance
   * - MCP connection is closed after execution
   *
   * @param context Execution context
   * @param agentChain Agent execution chain
   * @returns Result string
   */
  public async run(context: Context, agentChain: AgentChain): Promise<string> {
    const mcpClient = this.mcpClient || context.config.defaultMcpClient;
    const agentContext = new AgentContext(context, this, agentChain);
    try {
      // Save current agent context
      this.agentContext = agentContext;

      // Connect MCP client if configured and not connected
      mcpClient &&
        !mcpClient.isConnected() &&
        (await mcpClient.connect(context.controller.signal));
      return await this.runWithContext(
        agentContext,
        mcpClient,
        config.maxReactNum
      );
    } finally {
      // Ensure MCP connection is closed to prevent leaks
      mcpClient && (await mcpClient.close());
    }
  }

  /**
   * Execute agent task with context
   *
   * Implements the reasoning loop and tool invocation mechanism.
   *
   * Strategy:
   * - Iterative reasoning via multiple LLM calls
   * - Dynamic tool usage during reasoning
   * - Context maintenance and error recovery
   *
   * @param agentContext Agent execution context
   * @param mcpClient Optional MCP client
   * @param maxReactNum Max reasoning iterations
   * @param historyMessages Previous messages for continuation
   * @returns Final result
   */
  public async runWithContext(
    agentContext: AgentContext,
    mcpClient?: IMcpClient,
    maxReactNum: number = 100,
    historyMessages: LanguageModelV2Prompt = []
  ): Promise<string> {
    // Initialize loop variables
    let loopNum = 0;  // current reasoning loop index
    let checkNum = 0; // task check count

    // Save agent context
    this.agentContext = agentContext;

    // Get task context and agent node
    const context = agentContext.context;
    const agentNode = agentContext.agentChain.agent;

    // Create callback helper
    const agentRunCbHelper = createCallbackHelper(
      this.callback || context.config.callback,
      context.taskId,
      this.name,
      agentNode.id
    );

    // Build complete tool set (agent tools + system auto tools)
    const tools = [...this.tools, ...this.system_auto_tools(agentNode)];

    // Build system and user prompts
    const systemPrompt = await this.buildSystemPrompt(agentContext, tools);
    const userPrompt = await this.buildUserPrompt(agentContext, tools);

    // Construct message list
    const messages: LanguageModelV2Prompt = [
      {
        role: "system",
        content: systemPrompt,
        providerOptions: defaultMessageProviderOptions(),
      },
      ...historyMessages,
      {
        role: "user",
        content: userPrompt,
        providerOptions: defaultMessageProviderOptions(),
      },
    ];

    // Save messages into agent context
    agentContext.messages = messages;

    // Initialize RetryLanguageModel
    const rlm = new RetryLanguageModel(context.config.llms, this.llms);
    rlm.setContext(agentContext);
    let agentTools = tools;

    await agentRunCbHelper.agentStart(
      this, 
      agentContext
    )

    // Main reasoning loop
    while (loopNum < maxReactNum) {
      // Check for abort
      await context.checkAborted();

      // Send agent processing event
      await agentRunCbHelper.agentProcess(
        loopNum,
        maxReactNum,
        agentContext,
        agentContext.context as any
      );

      // Dynamically load MCP tools
      if (mcpClient) {
        const controlMcp = await this.controlMcpTools(
          agentContext,
          messages,
          loopNum
        );
        if (controlMcp.mcpTools) {
          // Get MCP tools
          const mcpTools = await this.listTools(
            context,
            mcpClient,
            agentNode,
            controlMcp.mcpParams
          );
          // Extract used tools
          const usedTools = memory.extractUsedTool(messages, agentTools);
          // Merge all tools
          const _agentTools = mergeTools(tools, usedTools);
          agentTools = mergeTools(_agentTools, mcpTools);
        }
      }

      // Handle messages (compression/cleanup)
      await this.handleMessages(agentContext, messages, tools);

      // Convert tools to LLM format
      const llm_tools = convertTools(agentTools);

      // Call LLM for reasoning
      const results = await callAgentLLM(
        agentContext,
        rlm,
        messages,
        llm_tools,
        false,
        undefined,
        0,
        this.callback || context.config.callback,
        this.requestHandler
      );

      // Check force stop
      const forceStop = agentContext.variables.get("forceStop");
      if (forceStop) {
        return forceStop;
      }

      // Handle tool-call results
      const finalResult = await this.handleCallResult(
        agentContext,
        messages,
        agentTools,
        results
      );

      // Increase loop counter
      loopNum++;

      // Continue if no final result
      if (!finalResult) {
<<<<<<< HEAD
        // Expert mode: periodic todo management
        if (config.expertMode && loopNum % config.expertModeTodoLoopNum == 0) {
=======
        if ((config.mode == "expert" || config.expertMode) && loopNum % config.expertModeTodoLoopNum == 0) {
>>>>>>> 65950102
          await doTodoListManager(agentContext, rlm, messages, llm_tools);
        }
        continue;
      }
<<<<<<< HEAD

      // Expert mode: task result validation
      if (config.expertMode && checkNum == 0) {
=======
      if ((config.mode == "expert" || config.expertMode) && checkNum == 0) {
>>>>>>> 65950102
        checkNum++;
        const { completionStatus } = await doTaskResultCheck(
          agentContext,
          rlm,
          messages,
          llm_tools
        );
        if (completionStatus == "incomplete") {
          continue;
        }
      }

      await agentRunCbHelper.agentFinished(
        this,
        agentContext,
        finalResult,
        undefined,
        agentContext.context as any
      );

      // Return final result
      return finalResult;
    }

    await agentRunCbHelper.agentFinished(
      this,
      agentContext,
      "Unfinished",
      undefined,
      agentContext.context as any
    );

    return "Unfinished";
  }

  /**
   * Handle tool-call results
   *
   * Core of the reasoning loop that executes tool calls based on LLM responses
   * and updates conversation history.
   *
   * @param agentContext Agent execution context
   * @param messages Conversation history
   * @param agentTools Available tools
   * @param results LLM results
   * @returns Final result string or null
   * @protected
   */
  protected async handleCallResult(
    agentContext: AgentContext,
    messages: LanguageModelV2Prompt,
    agentTools: Tool[],
    results: Array<LanguageModelV2TextPart | LanguageModelV2ToolCallPart>
  ): Promise<string | null> {
    const user_messages: LanguageModelV2Prompt = [];
    const toolResults: LanguageModelV2ToolResultPart[] = [];
    // results = memory.removeDuplicateToolUse(results);
    messages.push({
      role: "assistant",
      content: results,
    });
    if (results.length == 0) {
      return null;
    }
    if (results.every((s) => s.type == "text")) {
      return results.map((s) => s.text).join("\n\n");
    }
    const toolCalls = results.filter((s) => s.type == "tool-call");
    if (
      toolCalls.length > 1 &&
      this.canParallelToolCalls(toolCalls) &&
      toolCalls.every(
        (s) => agentTools.find((t) => t.name == s.toolName)?.supportParallelCalls
      )
    ) {
      const results = await Promise.all(
        toolCalls.map((toolCall) =>
          this.callToolCall(agentContext, agentTools, toolCall, user_messages)
        )
      );
      for (let i = 0; i < results.length; i++) {
        toolResults.push(results[i]);
      }
    } else {
      for (let i = 0; i < toolCalls.length; i++) {
        const toolCall = toolCalls[i];
        const toolResult = await this.callToolCall(
          agentContext,
          agentTools,
          toolCall,
          user_messages
        );
        toolResults.push(toolResult);
      }
    }
    if (toolResults.length > 0) {
      messages.push({
        role: "tool",
        content: toolResults,
      });
      user_messages.forEach((message) => messages.push(message));
      return null;
    } else {
      return results
        .filter((s) => s.type == "text")
        .map((s) => s.text)
        .join("\n\n");
    }
  }

  protected async callToolCall(
    agentContext: AgentContext,
    agentTools: Tool[],
    result: LanguageModelV2ToolCallPart,
    user_messages: LanguageModelV2Prompt = []
  ): Promise<LanguageModelV2ToolResultPart> {
    const context = agentContext.context;
    const toolChain = new ToolChain(
      result,
      agentContext.agentChain.agentRequest as LLMRequest
    );
    agentContext.agentChain.push(toolChain);

    const args =
      typeof result.input == "string"
        ? JSON.parse(result.input || "{}")
        : result.input || {};
    toolChain.params = args;

    const toolcallCbHelper = createCallbackHelper(
      this.callback || context.config.callback,
      context.taskId,
      this.name,
      agentContext.agentChain.agent.id
    );

    let toolResult: ToolResult;
    const startTime = Date.now();
    try {
      await toolcallCbHelper.toolCallStart(
        result.toolName,
        result.toolCallId,
        args
      );
      const tool = getTool(agentTools, result.toolName);
      if (!tool) {
        throw new Error(result.toolName + " tool does not exist");
      }
      toolResult = await tool.execute(args, agentContext, result);
      toolChain.updateToolResult(toolResult);
      agentContext.consecutiveErrorNum = 0;
    } catch (e) {
      Log.error("tool call error: ", result.toolName, result.input, e);
      toolResult = {
        content: [
          {
            type: "text",
            text: e + "",
          },
        ],
        isError: true,
      };
      toolChain.updateToolResult(toolResult);
      const durationErr = Date.now() - startTime;
      await toolcallCbHelper.toolCallFinished(
        result.toolName,
        result.toolCallId,
        args,
        toolResult,
        durationErr
      );
      if (++agentContext.consecutiveErrorNum >= 10) {
        throw e;
      }
      const callback = this.callback || context.config.callback;
      if (callback) {
        await callback.onMessage(
          {
            taskId: context.taskId,
            agentName: agentContext.agent.Name,
            nodeId: agentContext.agentChain.agent.id,
            type: "tool_result",
            toolId: result.toolCallId,
            toolName: result.toolName,
            params: result.input || {},
            toolResult: toolResult,
          },
          agentContext
        );
      }
      return convertToolResult(result, toolResult, user_messages);
    }

    const duration = Date.now() - startTime;
    await toolcallCbHelper.toolCallFinished(
      result.toolName,
      result.toolCallId,
      args,
      toolResult,
      duration
    );

    const callback = this.callback || context.config.callback;
    if (callback) {
      await callback.onMessage(
        {
          taskId: context.taskId,
          agentName: agentContext.agent.Name,
          nodeId: agentContext.agentChain.agent.id,
          type: "tool_result",
          toolId: result.toolCallId,
          toolName: result.toolName,
          params: result.input || {},
          toolResult: toolResult,
        },
        agentContext
      );
    }
    return convertToolResult(result, toolResult, user_messages);
  }

  /**
   * Generate system auto tools
   *
   * Based on workflow XML config, dynamically add tools that are not defined
   * by the agent itself.
   *
   * Mapping:
   * - VariableStorageTool: when inputs/outputs appear
   * - ForeachTaskTool: when loop structure exists
   * - WatchTriggerTool: when watch triggers exist
   *
   * Dedup: avoid tools already provided by the agent
   *
   * @param agentNode Workflow agent node
   * @returns Auto-generated system tools
   * @protected
   */
  protected system_auto_tools(agentNode: WorkflowAgent): Tool[] {
    let tools: Tool[] = [];
    let agentNodeXml = agentNode.xml;

    // Check variable operations
    let hasVariable =
      agentNodeXml.indexOf("input=") > -1 ||
      agentNodeXml.indexOf("output=") > -1;
    if (hasVariable) {
      tools.push(new VariableStorageTool());
    }

    // Check foreach structure
    let hasForeach = agentNodeXml.indexOf("</forEach>") > -1;
    if (hasForeach) {
      tools.push(new ForeachTaskTool());
    }

    // Check watch trigger
    let hasWatch = agentNodeXml.indexOf("</watch>") > -1;
    if (hasWatch) {
      tools.push(new WatchTriggerTool());
    }

    // Filter out duplicates with existing tools
    let toolNames = this.tools.map((tool) => tool.name);
    return tools.filter((tool) => toolNames.indexOf(tool.name) == -1);
  }

  /**
   * Build system prompt for the agent
   *
   * @param agentContext Agent execution context
   * @param tools Available tools
   * @returns System prompt string
   * @protected
   */
  protected async buildSystemPrompt(
    agentContext: AgentContext,
    tools: Tool[]
  ): Promise<string> {
    return getAgentSystemPrompt(
      this,
      agentContext.agentChain.agent,
      agentContext.context,
      tools,
      await this.extSysPrompt(agentContext, tools)
    );
  }

  /**
   * Build user prompt for the agent
   *
   * @param agentContext Agent execution context
   * @param tools Available tools
   * @returns User prompt parts
   * @protected
   */
  protected async buildUserPrompt(
    agentContext: AgentContext,
    tools: Tool[]
  ): Promise<Array<LanguageModelV2TextPart | LanguageModelV2FilePart>> {
    return [
      {
        type: "text",
        text: getAgentUserPrompt(
          this,
          agentContext.agentChain.agent,
          agentContext.context,
          tools
        ),
      },
    ];
  }

  /**
   * Extend system prompt
   *
   * Allow subclasses to extend the base system prompt with agent-specific
   * guidance.
   *
   * @param agentContext Agent execution context
   * @param tools Available tools
   * @returns Extended system prompt
   * @protected
   */
  protected async extSysPrompt(
    agentContext: AgentContext,
    tools: Tool[]
  ): Promise<string> {
    return "";
  }

  /**
   * List MCP tools
   *
   * Fetch available external tools from MCP client and convert to standard
   * tool instances.
   *
   * @param context Execution context
   * @param mcpClient MCP client instance
   * @param agentNode Optional workflow agent node
   * @param mcpParams Optional MCP params
   * @returns MCP tool list
   * @private
   */
  private async listTools(
    context: Context,
    mcpClient: IMcpClient,
    agentNode?: WorkflowAgent,
    mcpParams?: Record<string, unknown>
  ): Promise<Tool[]> {
    try {
      // Ensure MCP client connected
      if (!mcpClient.isConnected()) {
        await mcpClient.connect(context.controller.signal);
      }

      // Get tool list
      let list = await mcpClient.listTools(
        {
          taskId: context.taskId,
          nodeId: agentNode?.id,
          environment: config.platform,
          agent_name: agentNode?.name || this.name,
          params: {},
          prompt: agentNode?.task || context.chain.taskPrompt,
          ...(mcpParams || {}),
        },
        context.controller.signal
      );

      // Convert schemas and create wrappers
      let mcpTools: Tool[] = [];
      for (let i = 0; i < list.length; i++) {
        let toolSchema: ToolSchema = list[i];
        let execute = this.toolExecuter(mcpClient, toolSchema.name);
        let toolWrapper = new ToolWrapper(toolSchema, execute);
        mcpTools.push(new McpTool(toolWrapper));
      }
      return mcpTools;
    } catch (e) {
      // Log MCP tool retrieval error
      Log.error("Mcp listTools error", e);
      return [];
    }
  }

  /**
   * Control MCP tool loading strategy
   *
   * Default: load only in the first loop to avoid duplicates later.
   *
   * @param agentContext Agent execution context
   * @param messages Current messages
   * @param loopNum Current loop number
   * @returns Control flags
   * @protected
   */
  protected async controlMcpTools(
    agentContext: AgentContext,
    messages: LanguageModelV2Prompt,
    loopNum: number
  ): Promise<{
    mcpTools: boolean;
    mcpParams?: Record<string, unknown>;
  }> {
    // Default: only load MCP tools in the first loop
    return {
      mcpTools: loopNum == 0,
    };
  }

  /**
   * Create MCP tool executer wrapper
   *
   * @param mcpClient MCP client instance
   * @param name Tool name
   * @returns Tool executer
   * @protected
   */
  protected toolExecuter(mcpClient: IMcpClient, name: string): ToolExecuter {
    return {
      execute: async function (args, agentContext): Promise<ToolResult> {
        // Call MCP tool
        return await mcpClient.callTool(
          {
            name: name,
            arguments: args,
            extInfo: {
              taskId: agentContext.context.taskId,
              nodeId: agentContext.agentChain.agent.id,
              environment: config.platform,
              agent_name: agentContext.agent.Name,
            },
          },
          agentContext.context.controller.signal
        );
      },
    };
  }

  /**
   * Handle messages
   *
   * Pre-process and optimize conversation messages for context efficiency.
   *
   * @param agentContext Agent execution context
   * @param messages Messages to process
   * @param tools Available tools
   * @protected
   */
  protected async handleMessages(
    agentContext: AgentContext,
    messages: LanguageModelV2Prompt,
    tools: Tool[]
  ): Promise<void> {
    // Process large context messages, keep latest media and tool results
    memory.handleLargeContextMessages(messages);
  }

  /**
   * Call inner utility as tool result
   *
   * @param fun Async function to execute
   * @returns Formatted tool result
   * @protected
   */
  protected async callInnerTool(fun: () => Promise<any>): Promise<ToolResult> {
    let result = await fun();
    return {
      content: [
        {
          type: "text",
          text: result
            ? typeof result == "string"
              ? result
              : JSON.stringify(result)
            : "Successful",
        },
      ],
    };
  }

  /**
   * Load tools (built-in + MCP if configured)
   *
   * @param context Execution context
   * @returns Complete tool list
   */
  public async loadTools(context: Context): Promise<Tool[]> {
    // Load external MCP tools if configured
    if (this.mcpClient) {
      let mcpTools = await this.listTools(context, this.mcpClient);
      if (mcpTools && mcpTools.length > 0) {
        // Merge MCP and built-in tools
        return mergeTools(this.tools, mcpTools);
      }
    }
    // Fallback to built-in tools
    return this.tools;
  }

  /**
   * Add a tool dynamically at runtime
   *
   * @param tool Tool instance
   */
  public addTool(tool: Tool) {
    this.tools.push(tool);
  }

  /**
   * Handle task status changes
   *
   * @param status New status (pause | abort | resume-pause)
   * @param reason Optional reason
   * @protected
   */
  protected async onTaskStatus(
    status: "pause" | "abort" | "resume-pause",
    reason?: string
  ) {
    // Clear variables when aborted
    if (status == "abort" && this.agentContext) {
      this.agentContext?.variables.clear();
    }
  }

  public canParallelToolCalls(
    toolCalls?: LanguageModelV2ToolCallPart[]
  ): boolean {
    return config.parallelToolCalls;
  }

  get Llms(): string[] | undefined {
    return this.llms;
  }

  /**
   * Get agent name
   * @returns Unique agent name
   */
  get Name(): string {
    return this.name;
  }

  /**
   * Get agent description
   * @returns Capability description
   */
  get Description(): string {
    return this.description;
  }

  /**
   * Get agent tools
   * @returns Built-in tool list
   */
  get Tools(): Tool[] {
    return this.tools;
  }

  /**
   * Get planning description
   */
  get PlanDescription() {
    return this.planDescription;
  }

  /**
   * Get MCP client
   * @returns MCP client or undefined
   */
  get McpClient() {
    return this.mcpClient;
  }

  /**
   * Get AgentContext
   * @returns AgentContext or undefined
   */
  get AgentContext(): AgentContext | undefined {
    return this.agentContext;
  }
}<|MERGE_RESOLUTION|>--- conflicted
+++ resolved
@@ -381,23 +381,12 @@
 
       // Continue if no final result
       if (!finalResult) {
-<<<<<<< HEAD
-        // Expert mode: periodic todo management
-        if (config.expertMode && loopNum % config.expertModeTodoLoopNum == 0) {
-=======
         if ((config.mode == "expert" || config.expertMode) && loopNum % config.expertModeTodoLoopNum == 0) {
->>>>>>> 65950102
           await doTodoListManager(agentContext, rlm, messages, llm_tools);
         }
         continue;
       }
-<<<<<<< HEAD
-
-      // Expert mode: task result validation
-      if (config.expertMode && checkNum == 0) {
-=======
       if ((config.mode == "expert" || config.expertMode) && checkNum == 0) {
->>>>>>> 65950102
         checkNum++;
         const { completionStatus } = await doTaskResultCheck(
           agentContext,
