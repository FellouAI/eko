--- conflicted
+++ resolved
@@ -229,13 +229,7 @@
       mcpClient &&
         !mcpClient.isConnected() &&
         (await mcpClient.connect(context.controller.signal));
-<<<<<<< HEAD
-
-      // 执行代理核心逻辑
-      return this.runWithContext(agentContext, mcpClient, config.maxReactNum);
-=======
       return await this.runWithContext(agentContext, mcpClient, config.maxReactNum);
->>>>>>> 876226df
     } finally {
       // 确保MCP连接被关闭，防止资源泄漏
       mcpClient && (await mcpClient.close());
