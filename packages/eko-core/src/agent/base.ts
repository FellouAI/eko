--- conflicted
+++ resolved
@@ -488,16 +488,12 @@
   ): Promise<string | null> {
     const user_messages: LanguageModelV2Prompt = [];
     const toolResults: LanguageModelV2ToolResultPart[] = [];
-<<<<<<< HEAD
-    if (results.length === 0) {
-=======
     // results = memory.removeDuplicateToolUse(results);
     messages.push({
       role: "assistant",
       content: results,
     });
     if (results.length == 0) {
->>>>>>> 9c4635a8
       return null;
     }
     const textParts = results.filter(
@@ -506,13 +502,6 @@
     if (textParts.length === results.length) {
       return textParts.map((s) => s.text).join("\n\n");
     }
-<<<<<<< HEAD
-    const toolCalls = results.filter(
-      (s): s is LanguageModelV2ToolCallPart => s.type === "tool-call"
-    );
-    if (toolCalls.length > 1 && this.canParallelToolCalls(toolCalls)) {
-      const resultsArr = await Promise.all(
-=======
     const toolCalls = results.filter((s) => s.type == "tool-call");
     if (
       toolCalls.length > 1 &&
@@ -521,8 +510,7 @@
         (s) => agentTools.find((t) => t.name == s.toolName)?.supportParallelCalls
       )
     ) {
-      const results = await Promise.all(
->>>>>>> 9c4635a8
+      const resultsArr = await Promise.all(
         toolCalls.map((toolCall) =>
           this.callToolCall(agentContext, agentTools, toolCall, user_messages)
         )
