--- conflicted
+++ resolved
@@ -199,22 +199,17 @@
     this.agentContext = agentContext;
     const context = agentContext.context;
     const agentNode = agentContext.agentChain.agent;
-<<<<<<< HEAD
 
     // Build complete tool set (agent tools + capability tools + system auto tools)
     const capabilityTools = this.capabilities.flatMap((cap) => cap.tools);
-    const tools = mergeTools(
-      mergeTools(this.tools, capabilityTools),
-      this.system_auto_tools(agentNode)
-    );
 
     // Build system and user prompts
-=======
     const tools = [
       ...this.tools,
       ...this.system_auto_tools(agentNode, agentContext),
+      ...capabilityTools,
     ];
->>>>>>> 5ccaff7b
+
     const systemPrompt = await this.buildSystemPrompt(agentContext, tools);
     const userPrompt = await this.buildUserPrompt(agentContext, tools);
     const messages: LanguageModelV2Prompt = [
