--- conflicted
+++ resolved
@@ -299,12 +299,7 @@
 
     // Initialize RetryLanguageModel
     const rlm = new RetryLanguageModel(context.config.llms, this.llms);
-<<<<<<< HEAD
-
-    // Initialize agent tool set
-=======
     rlm.setContext(agentContext);
->>>>>>> b15cbdaf
     let agentTools = tools;
 
     await agentRunCbHelper.agentStart(
