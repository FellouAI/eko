/**
 * 全局配置类型定义
 *
 * 定义了 Eko 系统运行时的所有全局配置参数，这些配置影响整个系统的行为和性能。
 * 配置分为多个类别：基础信息、性能限制、功能开关、专家模式等。
 */
type GlobalConfig = {
  /** 产品名称 */
  name: string;

  /** 运行平台 */
  platform: "windows" | "mac" | "linux";

  /** 最大反应次数 - 限制代理的推理步骤 */
  maxReactNum: number;

  /** 最大token数 - LLM响应的最大长度限制 */
  maxTokens: number;

  /** 最大重试次数 - 网络请求失败时的重试次数 */
  maxRetryNum: number;

  /** 是否启用代理并行执行 - 影响任务执行的并发性 */
  agentParallel: boolean;
<<<<<<< HEAD

  /** 对话上下文压缩阈值 - 消息数量超过此值时触发压缩 */
  compressThreshold: number;

  /** 大文本长度阈值 - 用于判断是否需要特殊处理 */
=======
  compressThreshold: number; // Dialogue context compression threshold (message count)
  compressTokensThreshold: number; // Dialogue context compression threshold (token count)
>>>>>>> 9c4635a8
  largeTextLength: number;

  /** 文件文本最大长度 - 文件内容读取的限制 */
  fileTextMaxLength: number;

  /** 对话中图片文件最大数量 - 限制多媒体内容的数量 */
  maxDialogueImgFileNum: number;

  /** 是否支持工具结果的多模态输出 - 影响工具返回格式 */
  toolResultMultimodal: boolean;

  parallelToolCalls: boolean;
  /** 是否启用专家模式 - 解锁高级功能 */
  expertMode: boolean;

  /** 专家模式待办事项循环次数 - 高级推理的迭代次数 */
  expertModeTodoLoopNum: number;
};

/**
 * Eko 系统全局配置实例
 *
 * 这是 Eko 系统的默认配置，定义了系统的运行参数和行为特征。
 * 这些配置值经过优化，在性能和功能之间取得了良好的平衡。
 *
 * 性能配置：
 * - maxReactNum: 500 - 允许代理进行深入推理
 * - maxTokens: 16000 - 支持较长的上下文和响应
 * - maxRetryNum: 3 - 平衡可靠性和响应速度
 *
 * 功能配置：
 * - agentParallel: false - 默认串行执行，更稳定可控
 * - compressThreshold: 80 - 合理的消息压缩阈值
 * - toolResultMultimodal: true - 支持丰富的工具输出格式
 *
 * 专家配置：
 * - expertMode: false - 默认关闭，需要时手动启用
 * - expertModeTodoLoopNum: 10 - 专家模式的迭代深度
 */
const config: GlobalConfig = {
  name: "Eko",
  platform: "mac",
<<<<<<< HEAD

  // 核心性能限制
  maxReactNum: 500,           // 代理最大推理步骤
  maxTokens: 16000,           // LLM响应最大token数
  maxRetryNum: 3,             // 网络请求最大重试次数

  // 并发和压缩配置
  agentParallel: false,        // 是否启用代理并行执行
  compressThreshold: 80,       // 对话上下文压缩阈值

  // 文件和多媒体处理
  largeTextLength: 5000,       // 大文本处理阈值
  fileTextMaxLength: 20000,    // 文件内容最大长度
  maxDialogueImgFileNum: 1,    // 对话中最大图片数量

  // 功能开关
  toolResultMultimodal: true,  // 支持多模态工具结果

  // 专家模式配置
=======
  maxReactNum: 500,
  maxTokens: 16000,
  maxRetryNum: 3,
  agentParallel: false,
  compressThreshold: 80,
  compressTokensThreshold: 100000,
  largeTextLength: 5000,
  fileTextMaxLength: 20000,
  maxDialogueImgFileNum: 1,
  toolResultMultimodal: true,
>>>>>>> 9c4635a8
  parallelToolCalls: true,
  expertMode: false,           // 是否启用专家模式
  expertModeTodoLoopNum: 10,   // 专家模式待办循环次数
};

export default config;<|MERGE_RESOLUTION|>--- conflicted
+++ resolved
@@ -5,51 +5,23 @@
  * 配置分为多个类别：基础信息、性能限制、功能开关、专家模式等。
  */
 type GlobalConfig = {
-  /** 产品名称 */
-  name: string;
-
-  /** 运行平台 */
+  name: string; // product name
   platform: "windows" | "mac" | "linux";
-
-  /** 最大反应次数 - 限制代理的推理步骤 */
   maxReactNum: number;
-
-  /** 最大token数 - LLM响应的最大长度限制 */
   maxTokens: number;
-
-  /** 最大重试次数 - 网络请求失败时的重试次数 */
   maxRetryNum: number;
-
-  /** 是否启用代理并行执行 - 影响任务执行的并发性 */
   agentParallel: boolean;
-<<<<<<< HEAD
-
-  /** 对话上下文压缩阈值 - 消息数量超过此值时触发压缩 */
-  compressThreshold: number;
-
-  /** 大文本长度阈值 - 用于判断是否需要特殊处理 */
-=======
   compressThreshold: number; // Dialogue context compression threshold (message count)
   compressTokensThreshold: number; // Dialogue context compression threshold (token count)
->>>>>>> 9c4635a8
   largeTextLength: number;
+  fileTextMaxLength: number;
+  maxDialogueImgFileNum: number;
+  toolResultMultimodal: boolean;
+  parallelToolCalls: boolean;
+  expertMode: boolean;
+  expertModeTodoLoopNum: number;
+}
 
-  /** 文件文本最大长度 - 文件内容读取的限制 */
-  fileTextMaxLength: number;
-
-  /** 对话中图片文件最大数量 - 限制多媒体内容的数量 */
-  maxDialogueImgFileNum: number;
-
-  /** 是否支持工具结果的多模态输出 - 影响工具返回格式 */
-  toolResultMultimodal: boolean;
-
-  parallelToolCalls: boolean;
-  /** 是否启用专家模式 - 解锁高级功能 */
-  expertMode: boolean;
-
-  /** 专家模式待办事项循环次数 - 高级推理的迭代次数 */
-  expertModeTodoLoopNum: number;
-};
 
 /**
  * Eko 系统全局配置实例
@@ -74,27 +46,6 @@
 const config: GlobalConfig = {
   name: "Eko",
   platform: "mac",
-<<<<<<< HEAD
-
-  // 核心性能限制
-  maxReactNum: 500,           // 代理最大推理步骤
-  maxTokens: 16000,           // LLM响应最大token数
-  maxRetryNum: 3,             // 网络请求最大重试次数
-
-  // 并发和压缩配置
-  agentParallel: false,        // 是否启用代理并行执行
-  compressThreshold: 80,       // 对话上下文压缩阈值
-
-  // 文件和多媒体处理
-  largeTextLength: 5000,       // 大文本处理阈值
-  fileTextMaxLength: 20000,    // 文件内容最大长度
-  maxDialogueImgFileNum: 1,    // 对话中最大图片数量
-
-  // 功能开关
-  toolResultMultimodal: true,  // 支持多模态工具结果
-
-  // 专家模式配置
-=======
   maxReactNum: 500,
   maxTokens: 16000,
   maxRetryNum: 3,
@@ -105,7 +56,6 @@
   fileTextMaxLength: 20000,
   maxDialogueImgFileNum: 1,
   toolResultMultimodal: true,
->>>>>>> 9c4635a8
   parallelToolCalls: true,
   expertMode: false,           // 是否启用专家模式
   expertModeTodoLoopNum: 10,   // 专家模式待办循环次数
