--- conflicted
+++ resolved
@@ -10,48 +10,8 @@
   ToolDefinition,
   LLMResponse,
 } from '../types/llm.types';
-<<<<<<< HEAD
-import { logger } from '../log';
-
-/**
- * Special tool that allows LLM to write values to context
- */
-class WriteContextTool implements Tool<any, any> {
-  name = 'write_context';
-  description =
-    'Write a value to the global workflow context. Use this to store important intermediate results, but only when a piece of information is essential for future reference but missing from the final output specification of the current action.';
-  input_schema = {
-    type: 'object',
-    properties: {
-      key: {
-        type: 'string',
-        description: 'The key to store the value under',
-      },
-      value: {
-        type: 'string',
-        description: 'The value to store (must be JSON stringified if object/array)',
-      },
-    },
-    required: ['key', 'value'],
-  } as InputSchema;
-
-  async execute(context: ExecutionContext, params: unknown): Promise<unknown> {
-    const { key, value } = params as { key: string; value: string };
-    try {
-      // Try to parse the value as JSON
-      const parsedValue = JSON.parse(value);
-      context.variables.set(key, parsedValue);
-    } catch {
-      // If parsing fails, store as string
-      context.variables.set(key, value);
-    }
-    return { success: true, key, value };
-  }
-}
-=======
-import { ExecutionLogger } from '@/utils/execution-logger';
+import { logger } from '../common/log';
 import { WriteContextTool } from '@/common/tools/write_context';
->>>>>>> d97189df
 
 function createReturnTool(
   actionName: string,
