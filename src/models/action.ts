// src/models/action.ts

import { Action, Tool, ExecutionContext, InputSchema, Property, PatchItem } from '../types/action.types';
import { NodeInput, NodeOutput } from '../types/workflow.types';
import {
  LLMProvider,
  Message,
  LLMParameters,
  LLMStreamHandler,
  ToolDefinition,
  LLMResponse,
  ToolCall,
} from '../types/llm.types';
import { ExecutionLogger } from '@/utils/execution-logger';
import { WriteContextTool } from '@/common/tools/write_context';
import { logger } from '@/common/log';

function createReturnTool(
  actionName: string,
  outputDescription: string,
  outputSchema?: unknown
): Tool<any, any> {
  return {
    name: 'return_output',
    description: `Return the final output of this action. Use this to return a value matching the required output schema (if specified) and the following description:
      ${outputDescription}

      You can either set 'use_tool_result=true' to return the result of a previous tool call, or explicitly specify 'value' with 'use_tool_result=false' to return a value according to your own understanding. Whenever possible, reuse tool results to avoid redundancy.
      `,
    input_schema: {
      type: 'object',
      properties: {
        isSuccessful: {
          type: 'boolean',
          description: '`true` if the workflow ultimately executes successfully, and `false` when the workflow ultimately fails, regardless of whether there are errors during the workflow.'
        },
        use_tool_result: {
          type: ['boolean'],
          description: `Whether to use the latest tool result as output. When set to true, the 'value' parameter is ignored.`,
        },
        value: outputSchema || {
          // Default to accepting any JSON value
          type: ['string', 'number', 'boolean', 'object', 'null'],
          description:
            'The output value. Only provide a value if the previous tool result is not suitable for the output description. Otherwise, leave this as null.',
        },
      } as unknown,
      required: ['isSuccessful', 'use_tool_result', 'value'],
    } as InputSchema,

    async execute(context: ExecutionContext, params: unknown): Promise<unknown> {
      context.variables.set(`__action_${actionName}_output`, params);
      console.debug('debug the output...', params);
      context.variables.set("__isSuccessful__", (params as any).isSuccessful as boolean);
      return { success: true };
    },
  };
}

export class ActionImpl implements Action {
  private readonly maxRounds: number = 100; // Default max rounds
  private writeContextTool: WriteContextTool;
  private toolResults: Map<string, any> = new Map();
  private logger: ExecutionLogger = new ExecutionLogger();
  public tabs: chrome.tabs.Tab[] = [];

  constructor(
    public type: 'prompt', // Only support prompt type
    public name: string,
    public description: string,
    public tools: Tool<any, any>[],
    public llmProvider: LLMProvider | undefined,
    private llmConfig?: LLMParameters,
    config?: { maxRounds?: number }
  ) {
    this.writeContextTool = new WriteContextTool();
    this.tools = [...tools, this.writeContextTool];
    if (config?.maxRounds) {
      this.maxRounds = config.maxRounds;
    }
  }

  private async executeSingleRound(
    messages: Message[],
    params: LLMParameters,
    toolMap: Map<string, Tool<any, any>>,
    context: ExecutionContext
  ): Promise<{
    response: LLMResponse | null;
    hasToolUse: boolean;
    roundMessages: Message[];
  }> {
    let response: LLMResponse | null = null;
    let hasToolUse = false;
    let roundMessages: Message[] = [];

    let params_copy: LLMParameters = JSON.parse(JSON.stringify(params));
    params_copy.tools = params_copy.tools?.map(this.wrapToolInputSchema);

    while (!context.signal?.aborted) {
      roundMessages = [];
      hasToolUse = false;
      response = null;

      // Buffer to collect into roundMessages
      let assistantTextMessage = '';
      let toolUseMessage: Message | null = null;
      let toolResultMessage: Message | null = null;

      // Track tool execution promise
      let toolExecutionPromise: Promise<void> | null = null;

      // Listen for abort signal
      if (context.signal) {
        context.signal.addEventListener('abort', () => {
          context.__abort = true;
        });
      }

      const handler: LLMStreamHandler = {
        onContent: (content) => {
          if (content && content.trim()) {
            assistantTextMessage += content;
          }
        },
        onToolUse: async (toolCall) => {
          logger.info("toolCall start", {
            assistant: assistantTextMessage,
            toolCall: {
              name: toolCall.name,
              input: toolCall.input,
            },
          })
          hasToolUse = true;

          const tool = toolMap.get(toolCall.name);
          if (!tool) {
            toolUseMessage = {
              role: 'assistant',
              content: [
                {
                  type: 'tool_use',
                  id: toolCall.id,
                  name: toolCall.name,
                  input: toolCall.input,
                },
              ],
            };
            toolResultMessage = {
              role: 'user',
              content: [
                {
                  type: 'tool_result',
                  tool_use_id: toolCall.id,
                  content: `Error: \`${toolCall.name}\` tool not found.`,
                },
              ],
            };
            throw new Error(`Tool not found: ${toolCall.name}`);
          }

          toolUseMessage = {
            role: 'assistant',
            content: [
              {
                type: 'tool_use',
                id: toolCall.id,
                name: tool.name,
                input: toolCall.input,
              },
            ],
          };

          // Store the promise of tool execution
          toolExecutionPromise = (async () => {
            try {
              // beforeToolUse
              context.__skip = false;
              if (context.callback && context.callback.hooks.beforeToolUse) {
                let modified_input = await context.callback.hooks.beforeToolUse(
                  tool,
                  context,
                  toolCall.input
                );
                if (modified_input) {
                  toolCall.input = modified_input;
                }
              }
              if (context.__skip || context.__abort || context.signal?.aborted) {
                toolResultMessage = {
                  role: 'user',
                  content: [
                    {
                      type: 'tool_result',
                      tool_use_id: toolCall.id,
                      content: 'skip',
                    },
                  ],
                };
                return;
              }

              // unwrap the toolCall
              let unwrapped = this.unwrapToolCall(toolCall);
              let input = unwrapped.toolCall.input;
<<<<<<< HEAD
              logger.debug("unwrapped", unwrapped);
=======
              console.debug("unwrapped", unwrapped);
              if (unwrapped.thinking) {
                context.callback?.hooks.onLlmMessage?.(unwrapped.thinking);
              } else {
                console.warn("LLM returns without `userSidePrompt`");
              }
>>>>>>> e6f77f86
              if (unwrapped.userSidePrompt) {
                context.callback?.hooks.onLlmMessageUserSidePrompt?.(unwrapped.userSidePrompt, toolCall.name);
              } else {
                logger.warn("LLM returns without `userSidePrompt`");
              }

              // Execute the tool
              let result = await tool.execute(context, input);
              // afterToolUse
              if (context.callback && context.callback.hooks.afterToolUse) {
                let modified_result = await context.callback.hooks.afterToolUse(
                  tool,
                  context,
                  result
                );
                if (modified_result) {
                  result = modified_result;
                }
              }

              const result_has_image: boolean = result && result.image;
              const resultContent = result_has_image
                ? {
                    type: 'tool_result',
                    tool_use_id: toolCall.id,
                    content: result.text
                      ? [
                          { type: 'image', source: result.image },
                          { type: 'text', text: result.text },
                        ]
                      : [{ type: 'image', source: result.image }],
                  }
                : {
                    type: 'tool_result',
                    tool_use_id: toolCall.id,
                    content: [{ type: 'text', text: JSON.stringify(result) }],
                  };
              const resultContentText = result_has_image
                ? result.text
                  ? result.text + ' [Image]'
                  : '[Image]'
                : JSON.stringify(result);
              const resultMessage: Message = {
                role: 'user',
                content: [resultContent],
              };
              toolResultMessage = resultMessage;
              const truncate = (x: any) => {
                const s = JSON.stringify(x);
                const maxLength = 1000;
                if (s.length < maxLength) {
                  return x;
                } else {
                  return s.slice(0, maxLength) + "...(truncated)";
                }
              };
              logger.info("toolCall done", { // TODO: remove image base64
                toolCall: {
                  name: tool.name,
                  result: truncate(result),
                },
              });
              // Store tool results except for the return_output tool
              if (tool.name !== 'return_output') {
                this.toolResults.set(toolCall.id, resultContentText);
              }
            } catch (err) {
              logger.error('An error occurred when calling tool:');
              logger.error(err);
              const errorMessage = err instanceof Error ? err.message : 'Unknown error occurred';
              const errorResult: Message = {
                role: 'user',
                content: [
                  {
                    type: 'tool_result',
                    tool_use_id: toolCall.id,
                    content: [{ type: 'text', text: `Error: ${errorMessage}` }],
                    is_error: true,
                  },
                ],
              };
              toolResultMessage = errorResult;
            }
          })();
        },
        onComplete: (llmResponse) => {
          response = llmResponse;
        },
        onError: (error) => {
          logger.error('Stream Error:', error);
          logger.debug('Last message array sent to LLM:', JSON.stringify(messages, null, 2));
          throw error;
        },
      };

      this.handleHistoryImageMessages(messages);

      // Wait for stream to complete
      if (!this.llmProvider) {
        throw new Error('LLM provider not set');
      }
      try {
        await this.llmProvider.generateStream(messages, params_copy, handler);
      } catch (e) {
        logger.warn("an error occurs when LLM generate response, retry...", e);
        continue;
      }

      // Wait for tool execution to complete if it was started
      if (toolExecutionPromise) {
        await toolExecutionPromise;
      }

      if (context.__abort) {
        throw new Error('Abort');
      }

      // Add messages in the correct order after everything is complete
      if (assistantTextMessage) {
        roundMessages.push({ role: 'assistant', content: assistantTextMessage });
      }
      if (toolUseMessage) {
        roundMessages.push(toolUseMessage);
      }
      if (toolResultMessage) {
        roundMessages.push(toolResultMessage);
      }
      break;
    }
    return { response, hasToolUse, roundMessages };
  }

  private handleHistoryImageMessages(messages: Message[]) {
    // Remove all images from historical tool results except the most recent user message
    const initialImageCount = this.countImages(messages);

    let foundFirstUser = false;

    for (let i = messages.length - 1; i >= 0; i--) {
      const message = messages[i];
      if (message.role === 'user') {
        if (!foundFirstUser) {
          foundFirstUser = true;
          continue;
        }

        if (Array.isArray(message.content)) {
          // Directly modify the message content array
          message.content = message.content.map((item: any) => {
            if (item.type === 'tool_result' && Array.isArray(item.content)) {
              // Create a new content array without images
              if (item.content.length > 0) {
                item.content = item.content.filter((c: any) => c.type !== 'image');
                // If all content was images and got filtered out, replace with ok message
                if (item.content.length === 0) {
                  item.content = [{ type: 'text', text: 'ok' }];
                }
              }
            }
            return item;
          });
        }
      }
    }

    const finalImageCount = this.countImages(messages);
    if (initialImageCount !== finalImageCount) {
      logger.debug(`Removed ${initialImageCount - finalImageCount} images from history`);
    }
  }

  private countImages(messages: Message[]): number {
    let count = 0;
    messages.forEach((msg) => {
      if (Array.isArray(msg.content)) {
        msg.content.forEach((item: any) => {
          if (item.type === 'tool_result' && Array.isArray(item.content)) {
            count += item.content.filter((c: any) => c.type === 'image').length;
          }
        });
      }
    });
    return count;
  }

  async execute(
    input: NodeInput,
    output: NodeOutput,
    context: ExecutionContext,
    outputSchema?: unknown
  ): Promise<{ nodeOutput: unknown; reacts: Message[] }> {
    logger.debug(`Executing action started: ${this.name}`);
    // Create return tool with output schema
    const returnTool = createReturnTool(this.name, output.description, outputSchema);

    // Create tool map combining context tools, action tools, and return tool
    const toolMap = new Map<string, Tool<any, any>>();
    this.tools.forEach((tool) => toolMap.set(tool.name, tool));
    context.tools?.forEach((tool) => toolMap.set(tool.name, tool));
    toolMap.set(returnTool.name, returnTool);

    // get already existing tabs as task background
    const currentWindow = await context.ekoConfig.chromeProxy.windows.getCurrent();
    const existingTabs: chrome.tabs.Tab[] = await context.ekoConfig.chromeProxy.tabs.query({
      windowId: currentWindow.id,
    });

    // get patchs for task
    let patchs: PatchItem[] = [];
    if (context.ekoConfig.patchServerUrl) {
      patchs = await this.getPatchs(this.name, context.ekoConfig.patchServerUrl);
    }

    // Prepare initial messages
    const messages: Message[] = [
      { role: 'system', content: this.formatSystemPrompt() },
      {
        role: 'user',
        content: this.formatUserPrompt(this.name, this.description, this.tabs, existingTabs, patchs),
      },
    ];

    logger.info("action start", {
      action: {
        name: this.name,
        input,
      },
    });

    // Configure tool parameters
    const params: LLMParameters = {
      ...this.llmConfig,
      tools: Array.from(toolMap.values()).map((tool) => ({
        name: tool.name,
        description: tool.description,
        input_schema: tool.input_schema,
      })) as ToolDefinition[],
    };

    let roundCount = 0;
    let lastResponse: LLMResponse | null = null;

    while (roundCount < this.maxRounds) {
      // Check for abort signal
      if (context.signal?.aborted) {
        throw new Error('Workflow cancelled');
      }

      roundCount++;
      logger.info(`Starting round ${roundCount} of ${this.maxRounds}`);

      const { response, hasToolUse, roundMessages } = await this.executeSingleRound(
        messages,
        params,
        toolMap,
        context
      );

      lastResponse = response;

      // Add round messages to conversation history
      messages.push(...roundMessages);
      
      // Check termination conditions
      if (!hasToolUse && response) {
        // LLM sent a message without using tools - request explicit return
        logger.info(`Assistant: ${response.textContent}`);
        logger.warn('LLM sent a message without using tools; requesting explicit return');
        const returnOnlyParams = {
          ...params,
          tools: [
            {
              name: returnTool.name,
              description: returnTool.description,
              input_schema: returnTool.input_schema,
            },
          ],
        } as LLMParameters;

        messages.push({
          role: 'user',
          content:
            'Please process the above information and return a final result using the return_output tool.',
        });

        const { roundMessages: finalRoundMessages } = await this.executeSingleRound(
          messages,
          returnOnlyParams,
          new Map([[returnTool.name, returnTool]]),
          context
        );
        messages.push(...finalRoundMessages);
        break;
      }

      if (response?.toolCalls.some((call) => call.name === 'return_output')) {
        break;
      }

      // If this is the last round, force an explicit return
      if (roundCount === this.maxRounds) {
        logger.warn('Max rounds reached, requesting explicit return');
        const returnOnlyParams = {
          ...params,
          tools: [
            {
              name: returnTool.name,
              description: returnTool.description,
              input_schema: returnTool.input_schema,
            },
          ],
        } as LLMParameters;

        messages.push({
          role: 'user',
          content:
            'Maximum number of steps reached. Please return the best result possible with the return_output tool.',
        });

        const { roundMessages: finalRoundMessages } = await this.executeSingleRound(
          messages,
          returnOnlyParams,
          new Map([[returnTool.name, returnTool]]),
          context
        );
        messages.push(...finalRoundMessages);
      }
    }

    // Get and clean up output value
    const outputKey = `__action_${this.name}_output`;
    const outputParams = context.variables.get(outputKey) as any;
    if (!outputParams) {
      logger.warn('outputParams is `undefined`, action return `{}`');
      return { nodeOutput: {}, reacts: messages };
    }
    context.variables.delete(outputKey);

    // Get output value, first checking for use_tool_result
    const outputValue = outputParams.use_tool_result
      ? Array.from(this.toolResults.values()).pop()
      : outputParams?.value;

    if (outputValue === undefined) {
      logger.warn('Action completed without returning a value');
      return { nodeOutput: {}, reacts: messages };
    }

    return { nodeOutput: outputValue, reacts: messages };
  }

  private formatSystemPrompt(): string {
    const now = new Date();
    const formattedTime = `${now.getFullYear()}-${String(now.getMonth() + 1).padStart(2, '0')}-${String(now.getDate()).padStart(2, '0')} ${String(now.getHours()).padStart(2, '0')}:${String(now.getMinutes()).padStart(2, '0')}:${String(now.getSeconds()).padStart(2, '0')}`;
    logger.debug('Now is ' + formattedTime);
    return `You are an AI agent designed to automate browser tasks. Your goal is to accomplish the ultimate task following the rules. Now is ${formattedTime}.

## GENERIC:
- Your tool calling must be always JSON with the specified format.
- You should have a screenshot after every action to make sure the tools executed successfully.
- User's requirement maybe not prefect, but user will not give you any further information, you should explore by yourself and follow the common sense
- If you encountered a problem (e.g. be required to login), try to bypass it or explore other ways and links
- Before you return output, reflect on whether the output provided *is what users need* and *whether it is too concise*
- If you find the what user want, click the URL and show it on the current page.

## TIME:
- The current time is ${formattedTime}.
- If the user has specified a particular time requirement, please complete the task according to the user's specified time frame.
- If the user has given a vague time requirement, such as “recent one year,” then please determine the time range based on the current time first, and then complete the task.

## NAVIGATION:
- If no suitable elements exist, use other functions to complete the task
- If stuck, try alternative approaches - like going back to a previous page, new search, new tab etc.
- Handle popups/cookies by accepting or closing them
- Use scroll to find elements you are looking for
- If you want to research something, open a new tab instead of using the current tab

## HUMAN OPERATE:
- When you need to log in or enter a verification code:
1. First check if the user is logged in

Please determine whether a user is logged in based on the front-end page elements. The analysis can be conducted from the following aspects:
User Information Display Area: After logging in, the page will display user information such as avatar, username, and personal center links; if not logged in, it will show a login/register button.
Navigation Bar or Menu Changes: After logging in, the navigation bar will include exclusive menu items like "My Orders" and "My Favorites"; if not logged in, it will show a login/register entry.

2. If logged in, continue to perform the task normally
3. If not logged in or encountering a verification code interface, immediately use the 'human_operate' tool to transfer the operation rights to the user
4. On the login/verification code interface, do not use any automatic input tools (such as 'input_text') to fill in the password or verification code
5. Wait for the user to complete the login/verification code operation, and then check the login status again
- As a backup method, when encountering other errors that cannot be handled automatically, use the 'human_operate' tool to transfer the operation rights to the user

## TASK COMPLETION:
- Use the 'return_output' action as the last action ONLY when you are 100% certain the ultimate task is complete
- Before using 'return_output', you MUST:
  1. Double-check if you have fulfilled ALL requirements from the user's task description
  2. Verify that you have collected ALL necessary information
  3. Ensure you have handled ALL specified cases (e.g., "for each", "for all", "x times")
  4. Confirm that your output contains ALL requested information
  5. Check if there are any missing details or incomplete steps
  6. Verify that all retry attempts have been exhausted if there were any issues
- If you have to do something repeatedly (e.g., "for each", "for all", "x times"):
  * Keep a detailed count in your text response of completed items vs total required
  * Only proceed to 'return_output' after handling ALL items
  * Double-check your count matches the exact requirement
  * If any item fails, retry that specific item before moving on
- Never hallucinate or assume task completion without verification
- Make sure you include everything you found out for the ultimate task in the done text parameter. Do not just say you are done, but include the requested information of the task. 

## VISUAL CONTEXT:
- When an image is provided, use it to understand the page layout
- Bounding boxes with labels on their top right corner correspond to element indexes
- Do not repeatedly call the screenshot tool without any operating action

## Form filling:
- If you fill an input field and your action sequence is interrupted, most often something changed e.g. suggestions popped up under the field.

## Long tasks:
- Keep track of the status and subresults in the memory. 

## Extraction:
- If your task is to find information - call extract_content on the specific pages to get and store the information.

## Human tools:
- Once you called human tools (e.g. \`human_operate\`), and it returns success, check the page content and verify the result.

## THE MOST IMPORTANT RULE
- DO NOT REFUSE TO PERFORM THE MISSION
- DO NOT REFUSE TO PERFORM THE MISSION
- DO NOT REFUSE TO PERFORM THE MISSION
`;
  }

  private formatUserPrompt(
    name: string,
    description: string,
    mentionedTabs: chrome.tabs.Tab[],
    existingTabs: chrome.tabs.Tab[],
    patchItems: PatchItem[],
  ): string {
    let prompt = `${name} -- The steps you can follow are ${description}`;

    prompt = `Your ultimate task is: """${prompt}""". If you achieved your ultimate task, stop everything and use the done action in the next step to complete the task. If not, continue as usual.`;
    if (existingTabs.length > 0) {
      prompt +=
        '\n\nYou should complete the task with the following tabs:\n' +
        existingTabs.map((tab) => `- TabID=${tab.id}: ${tab.title} (${tab.url})`).join('\n');
    }
    if (mentionedTabs.length > 0) {
      prompt +=
        '\n\nYou should consider the following tabs firstly:\n' +
        mentionedTabs.map((tab) => `- TabID=${tab.id}: ${tab.title} (${tab.url})`).join('\n');
    }
    if (patchItems.length > 0) {
      prompt +=
        '\n\You can refer to the following cases and tips:\n' +
        patchItems.map((item) => `<task>${item.task}</task><tips>${item.patch}</tips>`).join('\n');
    }
    return prompt;
  }

  private async getPatchs(task: string, patchServerUrl: string): Promise<PatchItem[]> {
    const form = {
      task,
      top_k: 3,
    };

    try {
      const response = await fetch(`${patchServerUrl}/search`, {
        method: 'POST',
        headers: {
          'Content-Type': 'application/json',
        },
        body: JSON.stringify(form),
      });

      if (!response.ok) {
        throw new Error(`HTTP error! status: ${response.status}`);
      }

      const data: {
        entry: {
          id: number;
          task: string;
          patch: string;
        };
        score: number;
      }[] = await response.json();
      return data.map((entryWithScore) => entryWithScore.entry);
    } catch (error) {
      logger.error('Failed to fetch patches:', error);
      return [];
    }
  }

  // Static factory method
  static createPromptAction(
    name: string,
    description: string,
    tools: Tool<any, any>[],
    llmProvider: LLMProvider | undefined,
    llmConfig?: LLMParameters
  ): Action {
    return new ActionImpl('prompt', name, description, tools, llmProvider, llmConfig);
  }

  private wrapToolInputSchema(definition: ToolDefinition): ToolDefinition {
    (definition.input_schema as InputSchema) = {
      type: "object",
      properties: {
        // comment for backup
        // observation: {
        //   "type": "string",
        //   "description": 'Your observation of the previous steps. Should start with "In the previous step, I\'ve ...".',
        // },
        thinking: {
          "type": "string",
          "description": 'Your thinking draft.',
        },
        userSidePrompt: {
          "type": "string",
          "description": 'The user-side prompt, showing why calling this tool. Should start with "I\'m calling the ...(tool) to ...(target)". Rememeber to keep the same language of the ultimate task.',
        },
        toolCall: (definition.input_schema as Property),
      },
      required: [
        // comment for backup
        // "observation",
        "thinking",
        "userSidePrompt",
        "toolCall",
      ],
    };
    return definition;
  }

  private unwrapToolCall(toolCall: ToolCall) {
    const result = {
      observation: toolCall.input.observation as string | undefined,
      thinking: toolCall.input.thinking as string | undefined,
      userSidePrompt: toolCall.input.userSidePrompt as string | undefined,
      toolCall: {
        id: toolCall.id,
        name: toolCall.name,
        input: toolCall.input.toolCall,
      } as ToolCall,
    }
    return result;
  }
}<|MERGE_RESOLUTION|>--- conflicted
+++ resolved
@@ -203,16 +203,12 @@
               // unwrap the toolCall
               let unwrapped = this.unwrapToolCall(toolCall);
               let input = unwrapped.toolCall.input;
-<<<<<<< HEAD
               logger.debug("unwrapped", unwrapped);
-=======
-              console.debug("unwrapped", unwrapped);
               if (unwrapped.thinking) {
                 context.callback?.hooks.onLlmMessage?.(unwrapped.thinking);
               } else {
-                console.warn("LLM returns without `userSidePrompt`");
+                logger.warn("LLM returns without `userSidePrompt`");
               }
->>>>>>> e6f77f86
               if (unwrapped.userSidePrompt) {
                 context.callback?.hooks.onLlmMessageUserSidePrompt?.(unwrapped.userSidePrompt, toolCall.name);
               } else {
