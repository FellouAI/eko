<<<<<<< HEAD
import { logger } from "../common/log";
import { Workflow, WorkflowNode, NodeInput, ExecutionContext, LLMProvider, WorkflowCallback } from "../types";
=======
import { ExecutionLogger, LogOptions } from "@/utils/execution-logger";
import { Workflow, WorkflowNode, NodeInput, ExecutionContext, LLMProvider, WorkflowCallback, WorkflowSummary } from "../types";
>>>>>>> 775f7d3a
import { EkoConfig, WorkflowResult } from "../types/eko.types";
import { summarizeWorkflow } from "@/common/summarize-workflow";

export class WorkflowImpl implements Workflow {
  abort?: boolean;
  abortControllers: Map<string, AbortController> = new Map<string, AbortController>();

  constructor(
    public id: string,
    public name: string,
    private ekoConfig: EkoConfig,
    private rawWorkflow: string,
    public description?: string,
    public nodes: WorkflowNode[] = [],
    public variables: Map<string, unknown> = new Map(),
    public llmProvider?: LLMProvider,
  ) {}

  async cancel(): Promise<void> {
    this.abort = true;
    for (const controller of this.abortControllers.values()) {
      controller.abort("Workflow cancelled");
    }
  }

  async execute(callback?: WorkflowCallback): Promise<WorkflowResult> {
    if (!this.validateDAG()) {
      throw new Error("Invalid workflow: Contains circular dependencies");
    }
    this.abort = false;

    callback && await callback.hooks.beforeWorkflow?.(this);

    const executed = new Set<string>();
    const executing = new Set<string>();

    const executeNode = async (nodeId: string): Promise<void> => {
      if (this.abort) {
        throw new Error("Abort");
      }
      if (executed.has(nodeId)) {
        return;
      }

      if (executing.has(nodeId)) {
        throw new Error(`Circular dependency detected at node: ${nodeId}`);
      }

      const node = this.getNode(nodeId);
      const abortController = new AbortController();
      this.abortControllers.set(nodeId, abortController);

      // Execute the node's action
      const context: ExecutionContext = {
        __skip: false,
        __abort: false,
        workflow: this,
        variables: this.variables,
        llmProvider: this.llmProvider as LLMProvider,
        ekoConfig: this.ekoConfig,
        tools: new Map(node.action.tools.map(tool => [tool.name, tool])),
        callback,
        next: () => context.__skip = true,
        abortAll: () => {
          this.abort = context.__abort = true;
          // Abort all running tasks
          for (const controller of this.abortControllers.values()) {
            controller.abort("Workflow cancelled");
          }
        },
        signal: abortController.signal
      };

      executing.add(nodeId);
      // Execute dependencies first
      for (const depId of node.dependencies) {
        await executeNode(depId);
      }

      // Prepare input by gathering outputs from dependencies
      const input: NodeInput = { items: [] };
      for (const depId of node.dependencies) {
        const depNode = this.getNode(depId);
        input.items.push(depNode.output);
      }
      node.input = input;

      // Run pre-execution hooks and execute action
      callback && await callback.hooks.beforeSubtask?.(node, context);

      if (context.__abort) {
        throw new Error("Abort");
      } else if (context.__skip) {
        return;
      }

      node.output.value = await node.action.execute(node.input, node.output, context);

      executing.delete(nodeId);
      executed.add(nodeId);

      callback && await callback.hooks.afterSubtask?.(node, context, node.output?.value);
    };

    // Execute all terminal nodes (nodes with no dependents)
    const terminalNodes = this.nodes.filter(node =>
      !this.nodes.some(n => n.dependencies.includes(node.id))
    );

    await Promise.all(terminalNodes.map(node => executeNode(node.id)));

    callback && await callback.hooks.afterWorkflow?.(this, this.variables);

    let node_outputs = terminalNodes.map(node => node.output);
    
    let workflowSummary: WorkflowSummary | undefined;
    if (this.llmProvider) {
      workflowSummary = await summarizeWorkflow(this.llmProvider, this, this.variables, node_outputs);
    } else {
      console.warn("WorkflowImpl.llmProvider is undefined, cannot generate workflow summary");
    }
    
    // Special context variables
<<<<<<< HEAD
    logger.debug("debug special context variables...");
    const workflowIsSuccessful = this.variables.get("workflow_is_successful");
    logger.debug(workflowIsSuccessful);
    const workflowSummary = this.variables.get("workflow_summary");
    logger.debug(workflowSummary);
    const workflowTranscript = this.variables.get("workflow_transcript");
    logger.debug(workflowTranscript);
=======
    console.log("debug special context variables...");

    const workflowTranscript = this.variables.get("workflow_transcript") as string | undefined;
    console.log(workflowTranscript);
>>>>>>> 775f7d3a

    return {
      isSuccessful: workflowSummary?.isSuccessful,
      summary: workflowSummary?.summary,
      payload: workflowTranscript,
    };
  }

  addNode(node: WorkflowNode): void {
    if (this.nodes.some(n => n.id === node.id)) {
      throw new Error(`Node with id ${node.id} already exists`);
    }
    this.nodes.push(node);
  }

  removeNode(nodeId: string): void {
    const index = this.nodes.findIndex(n => n.id === nodeId);
    if (index === -1) {
      throw new Error(`Node with id ${nodeId} not found`);
    }

    // Check if any nodes depend on this one
    const dependentNodes = this.nodes.filter(n =>
      n.dependencies.includes(nodeId)
    );
    if (dependentNodes.length > 0) {
      throw new Error(
        `Cannot remove node ${nodeId}: Nodes ${dependentNodes.map(n => n.id).join(", ")} depend on it`
      );
    }

    this.nodes.splice(index, 1);
  }

  getNode(nodeId: string): WorkflowNode {
    const node = this.nodes.find(n => n.id === nodeId);
    if (!node) {
      throw new Error(`Node with id ${nodeId} not found`);
    }
    return node;
  }

  validateDAG(): boolean {
    const visited = new Set<string>();
    const recursionStack = new Set<string>();

    const hasCycle = (nodeId: string): boolean => {
      if (recursionStack.has(nodeId)) {
        return true;
      }

      if (visited.has(nodeId)) {
        return false;
      }

      visited.add(nodeId);
      recursionStack.add(nodeId);

      const node = this.getNode(nodeId);
      for (const depId of node.dependencies) {
        if (hasCycle(depId)) {
          return true;
        }
      }

      recursionStack.delete(nodeId);
      return false;
    };

    return !this.nodes.some(node => hasCycle(node.id));
  }

  public getRawWorkflowJson(): string {
    return this.rawWorkflow;
  }
}<|MERGE_RESOLUTION|>--- conflicted
+++ resolved
@@ -1,10 +1,5 @@
-<<<<<<< HEAD
-import { logger } from "../common/log";
-import { Workflow, WorkflowNode, NodeInput, ExecutionContext, LLMProvider, WorkflowCallback } from "../types";
-=======
 import { ExecutionLogger, LogOptions } from "@/utils/execution-logger";
 import { Workflow, WorkflowNode, NodeInput, ExecutionContext, LLMProvider, WorkflowCallback, WorkflowSummary } from "../types";
->>>>>>> 775f7d3a
 import { EkoConfig, WorkflowResult } from "../types/eko.types";
 import { summarizeWorkflow } from "@/common/summarize-workflow";
 
@@ -128,20 +123,10 @@
     }
     
     // Special context variables
-<<<<<<< HEAD
-    logger.debug("debug special context variables...");
-    const workflowIsSuccessful = this.variables.get("workflow_is_successful");
-    logger.debug(workflowIsSuccessful);
-    const workflowSummary = this.variables.get("workflow_summary");
-    logger.debug(workflowSummary);
-    const workflowTranscript = this.variables.get("workflow_transcript");
-    logger.debug(workflowTranscript);
-=======
     console.log("debug special context variables...");
 
     const workflowTranscript = this.variables.get("workflow_transcript") as string | undefined;
     console.log(workflowTranscript);
->>>>>>> 775f7d3a
 
     return {
       isSuccessful: workflowSummary?.isSuccessful,
