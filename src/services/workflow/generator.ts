--- conflicted
+++ resolved
@@ -146,11 +146,7 @@
           nodeData.action.description,
           tools,
           this.llmProvider,
-<<<<<<< HEAD
-          { maxTokens: 8000 }
-=======
           { maxTokens: 8192 }
->>>>>>> 70a8d27e
         );
 
         const node = {
