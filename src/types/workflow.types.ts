--- conflicted
+++ resolved
@@ -30,13 +30,9 @@
   variables: Map<string, any>;
   llmProvider?: LLMProvider;
 
-<<<<<<< HEAD
   setLogger(logger: ExecutionLogger): void;
   execute(callback?: WorkflowCallback): Promise<NodeOutput[]>;
-=======
-  execute(callback?: WorkflowCallback): Promise<void>;
   cancel(): Promise<void>;
->>>>>>> d7b68bbe
   addNode(node: WorkflowNode): void;
   removeNode(nodeId: string): void;
   getNode(nodeId: string): WorkflowNode;
