import { ClientOptions as OpenAiClientOptions } from 'openai';
import { ClientOptions as ClaudeClientOption } from '@anthropic-ai/sdk';
import { LLMProvider } from './llm.types';
import { Tool } from './action.types';
import { WorkflowCallback } from './workflow.types';

export interface ClaudeConfig {
  llm: 'claude';
  apiKey: string;
  modelName?: string;
  options?: ClaudeClientOption;
}

export interface OpenaiConfig {
  llm: 'openai';
  apiKey: string;
  modelName?: string;
  options?: OpenAiClientOptions;
}

export type ClaudeApiKey = string;

export type LLMConfig = ClaudeApiKey | ClaudeConfig | OpenaiConfig | LLMProvider;

export interface EkoConfig {
  workingWindowId?: number,
<<<<<<< HEAD
  chromeProxy?: any, // should be original `chrome` or a proxy created by `createChromeApiProxy()`
=======
  callback?: WorkflowCallback,
>>>>>>> c0cc30bb
}

export interface EkoInvokeParam {
  tools?: Array<string> | Array<Tool<any, any>>;
}

export interface WorkflowResult {
  isSuccessful: boolean,
  summary: string,
  payload: WorkflowTranscript | WorkflowArtifact,
}

export type WorkflowTranscript = string

export interface WorkflowArtifact {} // TODO<|MERGE_RESOLUTION|>--- conflicted
+++ resolved
@@ -24,11 +24,8 @@
 
 export interface EkoConfig {
   workingWindowId?: number,
-<<<<<<< HEAD
   chromeProxy?: any, // should be original `chrome` or a proxy created by `createChromeApiProxy()`
-=======
   callback?: WorkflowCallback,
->>>>>>> c0cc30bb
 }
 
 export interface EkoInvokeParam {
