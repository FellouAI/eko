import { LLMProviderFactory } from '../services/llm/provider-factory';
import { WorkflowGenerator } from '../services/workflow/generator';
import {
  LLMConfig,
  EkoConfig,
  EkoInvokeParam,
  LLMProvider,
  Tool,
  Workflow,
  WorkflowCallback,
  ExecutionContext,
  WorkflowResult
} from '../types';
import { ToolRegistry } from './tool-registry';

/**
 * Eko core
 */
export class Eko {
  public static tools: Map<string, Tool<any, any>> = new Map();

  private llmProvider: LLMProvider;
  private ekoConfig: EkoConfig;
  private toolRegistry = new ToolRegistry();
  private workflowGeneratorMap = new Map<Workflow, WorkflowGenerator>();

  constructor(llmConfig: LLMConfig, ekoConfig?: EkoConfig) {
    this.llmProvider = LLMProviderFactory.buildLLMProvider(llmConfig);
    
    if (ekoConfig) {
      this.ekoConfig = ekoConfig;
    } else {
<<<<<<< HEAD
      this.ekoConfig = {
        workingWindowId: undefined,
        chromeProxy: chrome,
      };
=======
      console.warn("`ekoConfig` is missing when construct `Eko` instance, default to `{}`");
      this.ekoConfig = {};
>>>>>>> c0cc30bb
    }
    
    this.registerTools();
  }

  private registerTools() {
    let tools = Array.from(Eko.tools.entries()).map(([_key, tool]) => tool);

    // filter human tools by callbacks
    const callback = this.ekoConfig.callback;
    if (callback) {
      const hooks = callback.hooks;

      // these tools could not work without corresponding hook
      const tool2isHookExists: { [key: string]: boolean } = {
        "human_input_text": Boolean(hooks.onHumanInputText),
        "human_input_single_choice": Boolean(hooks.onHumanInputSingleChoice),
        "human_input_multiple_choice": Boolean(hooks.onHumanInputMultipleChoice),
        "human_operate": Boolean(hooks.onHumanOperate),
      };
      tools = tools.filter(tool => {
        if (tool.name in tool2isHookExists) {
          let isHookExists = tool2isHookExists[tool.name]
          return isHookExists;
        } else {
          return true;
        }
      });
    } else {
      console.warn("`ekoConfig.callback` is missing when construct `Eko` instance.")
    }
    
    tools.forEach(tool => this.toolRegistry.registerTool(tool));
  }

  public async generate(prompt: string, param?: EkoInvokeParam): Promise<Workflow> {
    let toolRegistry = this.toolRegistry;
    if (param && param.tools && param.tools.length > 0) {
      toolRegistry = new ToolRegistry();
      for (let i = 0; i < param.tools.length; i++) {
        let tool = param.tools[i];
        if (typeof tool == 'string') {
          toolRegistry.registerTool(this.getTool(tool));
        } else {
          toolRegistry.registerTool(tool);
        }
      }
    }
    const generator = new WorkflowGenerator(this.llmProvider, toolRegistry);
    const workflow = await generator.generateWorkflow(prompt, this.ekoConfig);
    this.workflowGeneratorMap.set(workflow, generator);
    return workflow;
  }

  public async execute(workflow: Workflow): Promise<WorkflowResult> {
    // Inject LLM provider at workflow level
    workflow.llmProvider = this.llmProvider;

    // Process each node's action
    for (const node of workflow.nodes) {
      if (node.action.type === 'prompt') {
        // Inject LLM provider
        node.action.llmProvider = this.llmProvider;

        // Resolve tools
        node.action.tools = node.action.tools.map(tool => {
          if (typeof tool === 'string') {
            return this.toolRegistry.getTool(tool);
          }
          return tool;
        });
      }
    }

    const result = await workflow.execute(this.ekoConfig.callback);
    console.log(result);
    return result;
  }

  public async cancel(workflow: Workflow): Promise<void> {
    return await workflow.cancel();
  }


  public async modify(workflow: Workflow, prompt: string): Promise<Workflow> {
    const generator = this.workflowGeneratorMap.get(workflow) as WorkflowGenerator;
    workflow = await generator.modifyWorkflow(prompt, this.ekoConfig);
    this.workflowGeneratorMap.set(workflow, generator);
    return workflow;
  }

  private getTool(toolName: string) {
    let tool: Tool<any, any>;
    if (this.toolRegistry.hasTools([toolName])) {
      tool = this.toolRegistry.getTool(toolName);
    } else if (Eko.tools.has(toolName)) {
      tool = Eko.tools.get(toolName) as Tool<any, any>;
    } else {
      throw new Error(`Tool with name ${toolName} not found`);
    }
    return tool;
  }

  public async callTool(toolName: string, input: object, callback?: WorkflowCallback): Promise<any>;
  public async callTool(
    tool: Tool<any, any>,
    input: object,
    callback?: WorkflowCallback
  ): Promise<any>;

  public async callTool(
    tool: Tool<any, any> | string,
    input: object,
    callback?: WorkflowCallback
  ): Promise<any> {
    if (typeof tool === 'string') {
      tool = this.getTool(tool);
    }
    let context: ExecutionContext = {
      llmProvider: this.llmProvider,
      ekoConfig: this.ekoConfig,
      variables: new Map<string, unknown>(),
      tools: new Map<string, Tool<any, any>>(),
      callback,
    };
    let result = await tool.execute(context, input);
    if (tool.destroy) {
      tool.destroy(context);
    }
    return result;
  }

  public registerTool(tool: Tool<any, any>): void {
    this.toolRegistry.registerTool(tool);
  }

  public unregisterTool(toolName: string): void {
    this.toolRegistry.unregisterTool(toolName);
  }
}

export default Eko;<|MERGE_RESOLUTION|>--- conflicted
+++ resolved
@@ -30,15 +30,8 @@
     if (ekoConfig) {
       this.ekoConfig = ekoConfig;
     } else {
-<<<<<<< HEAD
-      this.ekoConfig = {
-        workingWindowId: undefined,
-        chromeProxy: chrome,
-      };
-=======
-      console.warn("`ekoConfig` is missing when construct `Eko` instance, default to `{}`");
-      this.ekoConfig = {};
->>>>>>> c0cc30bb
+      console.warn("`ekoConfig` is missing when construct `Eko` instance");
+      this.ekoConfig = { chromeProxy: chrome };
     }
     
     this.registerTools();
