--- conflicted
+++ resolved
@@ -13,7 +13,7 @@
   WorkflowResult
 } from '../types';
 import { ToolRegistry } from './tool-registry';
-import { logger } from '../log';
+import { logger } from '../common/log';
 
 /**
  * Eko core
@@ -29,18 +29,7 @@
   constructor(llmConfig: LLMConfig, ekoConfig?: EkoConfig) {
     console.info("using Eko@" + process.env.COMMIT_HASH);
     this.llmProvider = LLMProviderFactory.buildLLMProvider(llmConfig);
-<<<<<<< HEAD
-    
-    if (ekoConfig) {
-      this.ekoConfig = ekoConfig;
-    } else {
-      logger.warn("`ekoConfig` is missing when construct `Eko` instance, default to `{}`");
-      this.ekoConfig = {};
-    }
-    
-=======
     this.ekoConfig = this.buildEkoConfig(ekoConfig);
->>>>>>> d97189df
     this.registerTools();
   }
 
