--- conflicted
+++ resolved
@@ -79,22 +79,13 @@
     const url = 'https://www.google.com';
     const exportClosure = async (tabId: number) => {
       await chrome.scripting.executeScript({
-<<<<<<< HEAD
-      target: { tabId: tabId},
+      target: { tabId: tabId },
       func: exportFile,
       args: [filename, type, params.content],
     });}
     const openNewTabAndProcess = async (url: string, tabId: number) => {
       let tab = await open_new_tab(url, true);
-=======
-        target: { tabId: tabId as number },
-        func: exportFile,
-        args: [filename, type, params.content],
-      });
-    } catch (e) {
-      let tab = await open_new_tab('https://www.google.com', true);
       context.callback?.hooks?.onTabCreated?.(tab.id as number);
->>>>>>> dcc13bdc
       tabId = tab.id as number;
       await exportClosure(tabId);
       await sleep(1000);
