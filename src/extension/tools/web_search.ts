import { WebSearchParam, WebSearchResult } from '../../types/tools.types';
import { Tool, InputSchema, ExecutionContext } from '../../types/action.types';
import { MsgEvent, CountDownLatch, sleep, injectScript } from '../utils';

/**
 * Web Search
 */
export class WebSearch implements Tool<WebSearchParam, WebSearchResult[]> {
  name: string;
  description: string;
  input_schema: InputSchema;

  constructor() {
    this.name = 'web_search';
    this.description = 'Search the web based on keywords and return relevant extracted content from webpages.';
    this.input_schema = {
      type: 'object',
      properties: {
        query: {
          type: 'string',
          description: 'search for keywords',
        },
        maxResults: {
          type: 'integer',
          description: 'Maximum search results, default 5',
        },
      },
      required: ['query'],
    };
  }

  /**
   * search
   *
   * @param {*} params { url: 'https://www.google.com', query: 'ai agent', maxResults: 5 }
   * @returns > [{ title, url, content }]
   */
  async execute(context: ExecutionContext, params: WebSearchParam): Promise<WebSearchResult[]> {
    if (typeof params !== 'object' || params === null || !params.query) {
      throw new Error('Invalid parameters. Expected an object with a "query" property.');
    }
    let url = params.url;
    let query = params.query;
    let maxResults = params.maxResults;
    if (!url) {
      url = 'https://www.google.com';
    }
    let taskId = new Date().getTime() + '';
    let searchs = [{ url: url as string, keyword: query as string }];
<<<<<<< HEAD
    let searchInfo: any;
    console.log("context.ekoConfig: "+context.ekoConfig);
    if (context.ekoConfig.alwaysOpenNewWindow) {
      searchInfo = await deepSearch(taskId, searchs, maxResults || 5);
    } else {
      let window = await chrome.windows.getCurrent();
      searchInfo = await deepSearch(taskId, searchs, maxResults || 5, window);
    }
=======
    let searchInfo = await deepSearch(context, taskId, searchs, maxResults || 5);
>>>>>>> dcc13bdc
    let links = searchInfo.result[0]?.links || [];
    return links.filter((s: any) => s.content) as WebSearchResult[];
  }
}

const deepSearchInjects: {
  [key: string]: { filename: string; buildSearchUrl: Function };
} = {
  'bing.com': {
    filename: 'bing.js',
    buildSearchUrl: function (url: string, keyword: string) {
      return 'https://bing.com/search?q=' + encodeURI(keyword);
    },
  },
  'duckduckgo.com': {
    filename: 'duckduckgo.js',
    buildSearchUrl: function (url: string, keyword: string) {
      return 'https://duckduckgo.com/?q=' + encodeURI(keyword);
    },
  },
  'google.com': {
    filename: 'google.js',
    buildSearchUrl: function (url: string, keyword: string) {
      return 'https://www.google.com/search?q=' + encodeURI(keyword);
    },
  },
  default: {
    filename: 'google.js',
    buildSearchUrl: function (url: string, keyword: string) {
      url = url.trim();
      let idx = url.indexOf('//');
      if (idx > -1) {
        url = url.substring(idx + 2);
      }
      idx = url.indexOf('/', 2);
      if (idx > -1) {
        url = url.substring(0, idx);
      }
      keyword = 'site:' + url + ' ' + keyword;
      return 'https://www.google.com/search?q=' + encodeURIComponent(keyword);
    },
  },
};

function buildDeepSearchUrl(url: string, keyword: string) {
  let idx = url.indexOf('/', url.indexOf('//') + 2);
  let baseUrl = idx > -1 ? url.substring(0, idx) : url;
  let domains = Object.keys(deepSearchInjects);
  let inject = null;
  for (let j = 0; j < domains.length; j++) {
    let domain = domains[j];
    if (baseUrl == domain || baseUrl.endsWith('.' + domain) || baseUrl.endsWith('/' + domain)) {
      inject = deepSearchInjects[domain];
      break;
    }
  }
  if (!inject) {
    inject = deepSearchInjects['default'];
  }
  return {
    filename: inject.filename,
    url: inject.buildSearchUrl(url, keyword),
  };
}

// Event
const tabsUpdateEvent = new MsgEvent();
chrome.tabs.onUpdated.addListener(async function (tabId, changeInfo, tab) {
  await tabsUpdateEvent.publish({ tabId, changeInfo, tab });
});

/**
 * deep search
 *
 * @param {string} taskId task id
 * @param {array} searchs search list => [{ url: 'https://bing.com', keyword: 'ai' }]
 * @param {number} detailsMaxNum Maximum crawling quantity per search detail page
 */
async function deepSearch(
  context: ExecutionContext,
  taskId: string,
  searchs: Array<{ url: string; keyword: string }>,
  detailsMaxNum: number,
  window?: chrome.windows.Window
) {
  let closeWindow = false;
  if (!window) {
    // open new window
    window = await chrome.windows.create({
      type: 'normal',
      state: 'maximized',
      url: null,
    } as any as chrome.windows.CreateData);
    closeWindow = true;
  }
  // crawler the search page details page link
  // [{ links: [{ title, url }] }]
  let detailLinkGroups = await doDetailLinkGroups(context, taskId, searchs, detailsMaxNum, window);
  // crawler all details page content and comments
  let searchInfo = await doPageContent(context, taskId, detailLinkGroups, window);
  console.log('searchInfo: ', searchInfo);
  // close window
  closeWindow && chrome.windows.remove(window.id as number);
  return searchInfo;
}

/**
 * crawler the search page details page link
 *
 * @param {string} taskId task id
 * @param {array} searchs search list => [{ url: 'https://bing.com', keyword: 'ai' }]
 * @param {number} detailsMaxNum Maximum crawling quantity per search detail page
 * @param {*} window
 * @returns [{ links: [{ title, url }] }]
 */
async function doDetailLinkGroups(
  context: ExecutionContext,
  taskId: string,
  searchs: Array<{ url: string; keyword: string }>,
  detailsMaxNum: number,
  window: chrome.windows.Window
) {
  let detailLinkGroups = [] as Array<any>;
  let countDownLatch = new CountDownLatch(searchs.length);
  for (let i = 0; i < searchs.length; i++) {
    try {
      // script name & build search URL
      const { filename, url } = buildDeepSearchUrl(searchs[i].url, searchs[i].keyword);
      // open new Tab
      let tab = await chrome.tabs.create({
        url: url,
        windowId: window.id,
      });
      context.callback?.hooks?.onTabCreated?.(tab.id as number);
      let eventId = taskId + '_' + i;
      // monitor Tab status
      tabsUpdateEvent.addListener(async function (obj: any) {
        if (obj.tabId != tab.id) {
          return;
        }
        if (obj.changeInfo.status === 'complete') {
          tabsUpdateEvent.removeListener(eventId);
          // inject js
          await injectScript(tab.id as number, filename);
          await sleep(1000);
          // crawler the search page details page
          // { links: [{ title, url }] }
          let detailLinks: any = await chrome.tabs.sendMessage(tab.id as number, {
            type: 'page:getDetailLinks',
            keyword: searchs[i].keyword,
          });
          if (!detailLinks || !detailLinks.links) {
            // TODO error
            detailLinks = { links: [] };
          }
          console.log('detailLinks: ', detailLinks);
          let links = detailLinks.links.slice(0, detailsMaxNum);
          detailLinkGroups.push({ url, links, filename });
          countDownLatch.countDown();
          chrome.tabs.remove(tab.id as number);
        } else if (obj.changeInfo.status === 'unloaded') {
          countDownLatch.countDown();
          chrome.tabs.remove(tab.id as number);
          tabsUpdateEvent.removeListener(eventId);
        }
      }, eventId);
    } catch (e) {
      console.error(e);
      countDownLatch.countDown();
    }
  }
  await countDownLatch.await(30_000);
  return detailLinkGroups;
}

/**
 * page content
 *
 * @param {string} taskId task id
 * @param {array} detailLinkGroups details page group
 * @param {*} window
 * @returns search info
 */
async function doPageContent(
  context: ExecutionContext,
  taskId: string,
  detailLinkGroups: Array<any>,
  window: chrome.windows.Window
) {
  const searchInfo: any = {
    total: 0,
    running: 0,
    succeed: 0,
    failed: 0,
    failedLinks: [],
    result: detailLinkGroups,
  };
  for (let i = 0; i < detailLinkGroups.length; i++) {
    let links = detailLinkGroups[i].links;
    searchInfo.total += links.length;
  }
  let countDownLatch = new CountDownLatch(searchInfo.total);
  for (let i = 0; i < detailLinkGroups.length; i++) {
    let filename = detailLinkGroups[i].filename;
    let links = detailLinkGroups[i].links;
    for (let j = 0; j < links.length; j++) {
      let link = links[j];
      // open new tab
      let tab = await chrome.tabs.create({
        url: link.url,
        windowId: window.id,
      });
      context.callback?.hooks?.onTabCreated?.(tab.id as number);
      searchInfo.running++;
      let eventId = taskId + '_' + i + '_' + j;
      // monitor Tab status
      tabsUpdateEvent.addListener(async function (obj: any) {
        if (obj.tabId != tab.id) {
          return;
        }
        if (obj.changeInfo.status === 'complete') {
          try {
            tabsUpdateEvent.removeListener(eventId);
            // inject js
            await injectScript(tab.id as number, filename);
            await sleep(1000);
            // cralwer content and comments
            // { title, content }
            let result: any = await chrome.tabs.sendMessage(tab.id as number, {
              type: 'page:getContent',
            });
            if (!result) {
              throw Error('No Result');
            }
            link.content = result.content;
            link.page_title = result.title;
            searchInfo.succeed++;
          } catch (e) {
            searchInfo.failed++;
            searchInfo.failedLinks.push(link);
            console.error(link.title + ' crawler error', link.url, e);
          } finally {
            searchInfo.running--;
            countDownLatch.countDown();
            chrome.tabs.remove(tab.id as number);
            tabsUpdateEvent.removeListener(eventId);
          }
        } else if (obj.changeInfo.status === 'unloaded') {
          searchInfo.running--;
          countDownLatch.countDown();
          chrome.tabs.remove(tab.id as number);
          tabsUpdateEvent.removeListener(eventId);
        }
      }, eventId);
    }
  }
  await countDownLatch.await(60_000);
  return searchInfo;
}<|MERGE_RESOLUTION|>--- conflicted
+++ resolved
@@ -47,18 +47,14 @@
     }
     let taskId = new Date().getTime() + '';
     let searchs = [{ url: url as string, keyword: query as string }];
-<<<<<<< HEAD
     let searchInfo: any;
     console.log("context.ekoConfig: "+context.ekoConfig);
     if (context.ekoConfig.alwaysOpenNewWindow) {
-      searchInfo = await deepSearch(taskId, searchs, maxResults || 5);
+      searchInfo = await deepSearch(context, taskId, searchs, maxResults || 5);
     } else {
       let window = await chrome.windows.getCurrent();
-      searchInfo = await deepSearch(taskId, searchs, maxResults || 5, window);
-    }
-=======
-    let searchInfo = await deepSearch(context, taskId, searchs, maxResults || 5);
->>>>>>> dcc13bdc
+      searchInfo = await deepSearch(context, taskId, searchs, maxResults || 5, window);
+    }
     let links = searchInfo.result[0]?.links || [];
     return links.filter((s: any) => s.content) as WebSearchResult[];
   }
