import { logger } from '../common/log';
import { ExecutionContext } from '../types/action.types';

export async function getWindowId(context: ExecutionContext): Promise<number> {
  let windowId = context.variables.get('windowId') as any;
  if (windowId) {
    try {
      await context.ekoConfig.chromeProxy.windows.get(windowId);
    } catch (e) {
      windowId = null;
      context.variables.delete('windowId');
      let tabId = context.variables.get('tabId') as any;
      if (tabId) {
        try {
          let tab = await context.ekoConfig.chromeProxy.tabs.get(tabId);
          windowId = tab.windowId;
        } catch (e) {
          context.variables.delete('tabId');
        }
      }
    }
  }

  if (!windowId) {
    const window = await context.ekoConfig.chromeProxy.windows.getCurrent();
    windowId = window.id;
  }

  // `window.FELLOU_WINDOW_ID` is a feature of Downstream Caller
  if (!windowId) {
    windowId = (window as any).FELLOU_WINDOW_ID;
  }

  if (!windowId) {
    logger.warn("`getWindowId()` returns " + windowId);
  }

  return windowId as number;
}

export async function getTabId(context: ExecutionContext): Promise<number> {
  let tabId = context.variables.get('tabId') as any;
  if (tabId) {
    try {
      await context.ekoConfig.chromeProxy.tabs.get(tabId);
    } catch (e) {
      tabId = null;
      context.variables.delete('tabId');
    }
  }

  if (!tabId) {
    console.log("tabId is empty");
    let windowId = await getWindowId(context);
    console.log(`windowId=${windowId}`);
    if (windowId) {
      try {
        tabId = await getCurrentTabId(context.ekoConfig.chromeProxy, windowId);
        console.log("getCurrentTabId(context.ekoConfig.chromeProxy, windowId) returns " + tabId);
      } catch (e) {
        tabId = await getCurrentTabId(context.ekoConfig.chromeProxy);
        console.log("getCurrentTabId(context.ekoConfig.chromeProxy, windowId) throws an error");
        console.log("getCurrentTabId(context.ekoConfig.chromeProxy) returns " + tabId);
        context.variables.delete('windowId');
      }
    } else {
      tabId = await getCurrentTabId(context.ekoConfig.chromeProxy);
      console.log("getCurrentTabId(context.ekoConfig.chromeProxy) #2 returns " + tabId);
    }

    if (!tabId) {
      throw new Error('Could not find a valid tab');
    }
    context.variables.set('tabId', tabId);
  }

  return tabId;
}

export function getCurrentTabId(chromeProxy: any, windowId?: number | undefined): Promise<number | undefined> {
  return new Promise((resolve, reject) => {
    console.debug("[getCurrentTabId] get the active tabId on: ", { windowId });
    let queryInfo: chrome.tabs.QueryInfo;
    if (windowId !== undefined) {
      console.debug(`[getCurrentTabId] get the active tab in window (windowId=${windowId})...`);
      queryInfo = { windowId, active: true };
    } else {
      console.debug(`[getCurrentTabId] get the active tabId on current window`);
      queryInfo = { active: true, currentWindow: true };
    }
    chrome.tabs.query(queryInfo, (tabs: chrome.tabs.Tab[]) => {
      if (chromeProxy.runtime.lastError) {
<<<<<<< HEAD
        logger.error('Chrome runtime error:', chromeProxy.runtime.lastError);
=======
        console.error(`[getCurrentTabId] failed to get: `, chromeProxy.runtime.lastError);
>>>>>>> 4e54beb5
        reject(chromeProxy.runtime.lastError);
        return;
      }
      if (tabs.length > 0) {
        console.debug(`[getCurrentTabId] found the tab, ID=${tabs[0].id}`);
        resolve(tabs[0].id);
      } else {
        console.debug(`[getCurrentTabId] cannot find the tab, returns undefined`);
        resolve(undefined);
      }
    });
  });
}

export async function open_new_tab(
  chromeProxy: any,
  url: string,
  newWindow: boolean,
  windowId?: number
): Promise<chrome.tabs.Tab> {
  let tabId;
  if (newWindow) {
    let window = await chromeProxy.windows.create({
      type: 'normal',
      state: 'maximized',
      url: url,
    } as any as chrome.windows.CreateData);
    windowId = window.id as number;
    let tabs = window.tabs || [
      await chromeProxy.tabs.create({
        url: url,
        windowId: windowId,
      }),
    ];
    tabId = tabs[0].id as number;
  } else {
    if (!windowId) {
      const window = await chromeProxy.windows.getCurrent();
      windowId = window.id;
    }
    let tab = await chromeProxy.tabs.create({
      url: url,
      windowId: windowId,
    });
    tabId = tab.id as number;
  }
  let tab = await waitForTabComplete(chromeProxy, tabId);
  await sleep(200);
  return tab;
}

export async function executeScript(chromeProxy: any, tabId: number, func: any, args: any[]): Promise<any> {
  let frameResults = await chromeProxy.scripting.executeScript({
    target: { tabId: tabId as number },
    func: func,
    args: args,
  });
  return frameResults[0].result;
}

export async function waitForTabComplete(
  chromeProxy: any,
  tabId: number,
  timeout: number = 15_000
): Promise<chrome.tabs.Tab> {
  return new Promise(async (resolve, reject) => {
    let tab = await chromeProxy.tabs.get(tabId);
    if (tab.status === 'complete') {
      resolve(tab);
      return;
    }
    const time = setTimeout(() => {
      chromeProxy.tabs.onUpdated.removeListener(listener);
      reject();
    }, timeout);
    const listener = async (updatedTabId: number, changeInfo: any, tab: chrome.tabs.Tab) => {
      if (updatedTabId === tabId && changeInfo.status === 'complete') {
        chromeProxy.tabs.onUpdated.removeListener(listener);
        clearTimeout(time);
        resolve(tab);
      }
    };
    chromeProxy.tabs.onUpdated.addListener(listener);
  });
}

export async function doesTabExists(chromeProxy: any, tabId: number) {
  const tabExists = await new Promise((resolve) => {
    chromeProxy.tabs.get(tabId, (tab: any) => {
      if (chromeProxy.runtime.lastError) {
        resolve(false);
      } else {
        resolve(true);
      }
    });
  });
  return tabExists;
}

export async function getPageSize(chromeProxy: any, tabId?: number): Promise<[number, number]> {
  if (!tabId) {
    tabId = await getCurrentTabId(chromeProxy);
  }
  let injectionResult = await chromeProxy.scripting.executeScript({
    target: { tabId: tabId as number },
    func: () => [
      window.innerWidth || document.documentElement.clientWidth || document.body.clientWidth,
      window.innerHeight || document.documentElement.clientHeight || document.body.clientHeight,
    ],
  });
  return [injectionResult[0].result[0] as number, injectionResult[0].result[1] as number];
}

export function sleep(time: number): Promise<void> {
  return new Promise((resolve) => setTimeout(() => resolve(), time));
}

export async function injectScript(chromeProxy: any, tabId: number, filename?: string) {
  let files = ['eko/script/common.js'];
  if (filename) {
    files.push('eko/script/' + filename);
  }
  await chromeProxy.scripting.executeScript({
    target: { tabId },
    files: files,
  });
}

export class MsgEvent {
  eventMap: { [key: string]: Function };

  constructor() {
    this.eventMap = {};
  }

  addListener(callback: Function, id: string) {
    if (!id) {
      id = new Date().getTime() + '' + Math.floor(Math.random() * 10000);
    }
    this.eventMap[id] = callback;
    return id;
  }

  removeListener(id: string) {
    delete this.eventMap[id];
  }

  async publish(msg: any) {
    let values = Object.values(this.eventMap);
    for (let i = 0; i < values.length; i++) {
      try {
        let result = values[i](msg);
        if (isPromise(result)) {
          await result;
        }
      } catch (e) {
        logger.error(e);
      }
    }
  }
}

/**
 * Counter (Function: Wait for all asynchronous tasks to complete)
 */
export class CountDownLatch {
  resolve?: Function;
  currentCount: number;

  constructor(count: number) {
    this.resolve = undefined;
    this.currentCount = count;
  }

  countDown() {
    this.currentCount = this.currentCount - 1;
    if (this.currentCount <= 0) {
      this.resolve && this.resolve();
    }
  }

  await(timeout: number): Promise<void> {
    const $this = this;
    return new Promise<void>((_resolve, reject) => {
      let resolve = _resolve;
      if (timeout > 0) {
        let timeId = setTimeout(reject, timeout);
        resolve = () => {
          clearTimeout(timeId);
          _resolve();
        };
      }
      $this.resolve = resolve;
      if ($this.currentCount <= 0) {
        resolve();
      }
    });
  }
}

export function isPromise(obj: any) {
  return (
    !!obj &&
    (typeof obj === 'object' || typeof obj === 'function') &&
    typeof obj.then === 'function'
  );
}<|MERGE_RESOLUTION|>--- conflicted
+++ resolved
@@ -90,11 +90,7 @@
     }
     chrome.tabs.query(queryInfo, (tabs: chrome.tabs.Tab[]) => {
       if (chromeProxy.runtime.lastError) {
-<<<<<<< HEAD
-        logger.error('Chrome runtime error:', chromeProxy.runtime.lastError);
-=======
         console.error(`[getCurrentTabId] failed to get: `, chromeProxy.runtime.lastError);
->>>>>>> 4e54beb5
         reject(chromeProxy.runtime.lastError);
         return;
       }
