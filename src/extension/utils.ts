import { logger } from '../log';
import { ExecutionContext } from '../types/action.types';

export async function getWindowId(context: ExecutionContext): Promise<number> {
  let windowId = context.variables.get('windowId') as any;
  if (windowId) {
    try {
      await context.ekoConfig.chromeProxy.windows.get(windowId);
    } catch (e) {
      windowId = null;
      context.variables.delete('windowId');
      let tabId = context.variables.get('tabId') as any;
      if (tabId) {
        try {
          let tab = await context.ekoConfig.chromeProxy.tabs.get(tabId);
          windowId = tab.windowId;
        } catch (e) {
          context.variables.delete('tabId');
        }
      }
    }
  }

  if (!windowId) {
    const window = await context.ekoConfig.chromeProxy.windows.getCurrent();
    windowId = window.id;
  }

  // `window.FELLOU_WINDOW_ID` is a feature of Downstream Caller
  if (!windowId) {
    windowId = (window as any).FELLOU_WINDOW_ID;
  }

  if (!windowId) {
    console.warn("`getWindowId()` returns " + windowId);
  }

  return windowId as number;
}

export async function getTabId(context: ExecutionContext): Promise<number> {
  let tabId = context.variables.get('tabId') as any;
  if (tabId) {
    try {
      await context.ekoConfig.chromeProxy.tabs.get(tabId);
    } catch (e) {
      tabId = null;
      context.variables.delete('tabId');
    }
  }

  if (!tabId) {
    let windowId = context.variables.get('windowId') as any;
    if (windowId) {
      try {
        tabId = await getCurrentTabId(context.ekoConfig.chromeProxy, windowId);
      } catch (e) {
        tabId = await getCurrentTabId(context.ekoConfig.chromeProxy);
        context.variables.delete('windowId');
      }
    } else {
      tabId = await getCurrentTabId(context.ekoConfig.chromeProxy);
    }

    if (!tabId) {
      throw new Error('Could not find a valid tab');
    }
    context.variables.set('tabId', tabId);
  }

  return tabId;
}

export function getCurrentTabId(chromeProxy: any, windowId?: number | undefined): Promise<number | undefined> {
  return new Promise((resolve, reject) => {
<<<<<<< HEAD
    chrome.tabs.query({ windowId, active: true, lastFocusedWindow: true }, function (tabs) {
      if (chrome.runtime.lastError) {
        logger.error('Chrome runtime error:', chrome.runtime.lastError);
        reject(chrome.runtime.lastError);
=======
    chromeProxy.tabs.query({ windowId, active: true, lastFocusedWindow: true }, function (tabs: any) {
      if (chromeProxy.runtime.lastError) {
        console.error('Chrome runtime error:', chromeProxy.runtime.lastError);
        reject(chromeProxy.runtime.lastError);
>>>>>>> d97189df
        return;
      }
      if (tabs.length > 0) {
        resolve(tabs[0].id);
      } else {
        chromeProxy.tabs.query({ windowId, active: true, currentWindow: true }, function (_tabs: any) {
          if (_tabs.length > 0) {
            resolve(_tabs[0].id);
            return;
          } else {
            chromeProxy.tabs.query(
              { windowId, status: 'complete', currentWindow: true },
              function (__tabs: any) {
                resolve(__tabs.length ? __tabs[__tabs.length - 1].id : undefined);
              }
            );
          }
        });
      }
    });
  });
}

export async function open_new_tab(
  chromeProxy: any,
  url: string,
  newWindow: boolean,
  windowId?: number
): Promise<chrome.tabs.Tab> {
  let tabId;
  if (newWindow) {
    let window = await chromeProxy.windows.create({
      type: 'normal',
      state: 'maximized',
      url: url,
    } as any as chrome.windows.CreateData);
    windowId = window.id as number;
    let tabs = window.tabs || [
      await chromeProxy.tabs.create({
        url: url,
        windowId: windowId,
      }),
    ];
    tabId = tabs[0].id as number;
  } else {
    if (!windowId) {
      const window = await chromeProxy.windows.getCurrent();
      windowId = window.id;
    }
    let tab = await chromeProxy.tabs.create({
      url: url,
      windowId: windowId,
    });
    tabId = tab.id as number;
  }
  let tab = await waitForTabComplete(chromeProxy, tabId);
  await sleep(200);
  return tab;
}

export async function executeScript(chromeProxy: any, tabId: number, func: any, args: any[]): Promise<any> {
  let frameResults = await chromeProxy.scripting.executeScript({
    target: { tabId: tabId as number },
    func: func,
    args: args,
  });
  return frameResults[0].result;
}

export async function waitForTabComplete(
  chromeProxy: any,
  tabId: number,
  timeout: number = 15_000
): Promise<chrome.tabs.Tab> {
  return new Promise(async (resolve, reject) => {
    let tab = await chromeProxy.tabs.get(tabId);
    if (tab.status === 'complete') {
      resolve(tab);
      return;
    }
    const time = setTimeout(() => {
      chromeProxy.tabs.onUpdated.removeListener(listener);
      reject();
    }, timeout);
    const listener = async (updatedTabId: number, changeInfo: any, tab: chrome.tabs.Tab) => {
      if (updatedTabId === tabId && changeInfo.status === 'complete') {
        chromeProxy.tabs.onUpdated.removeListener(listener);
        clearTimeout(time);
        resolve(tab);
      }
    };
    chromeProxy.tabs.onUpdated.addListener(listener);
  });
}

export async function doesTabExists(chromeProxy: any, tabId: number) {
  const tabExists = await new Promise((resolve) => {
    chromeProxy.tabs.get(tabId, (tab: any) => {
      if (chromeProxy.runtime.lastError) {
        resolve(false);
      } else {
        resolve(true);
      }
    });
  });
  return tabExists;
}

export async function getPageSize(chromeProxy: any, tabId?: number): Promise<[number, number]> {
  if (!tabId) {
    tabId = await getCurrentTabId(chromeProxy);
  }
  let injectionResult = await chromeProxy.scripting.executeScript({
    target: { tabId: tabId as number },
    func: () => [
      window.innerWidth || document.documentElement.clientWidth || document.body.clientWidth,
      window.innerHeight || document.documentElement.clientHeight || document.body.clientHeight,
    ],
  });
  return [injectionResult[0].result[0] as number, injectionResult[0].result[1] as number];
}

export function sleep(time: number): Promise<void> {
  return new Promise((resolve) => setTimeout(() => resolve(), time));
}

export async function injectScript(chromeProxy: any, tabId: number, filename?: string) {
  let files = ['eko/script/common.js'];
  if (filename) {
    files.push('eko/script/' + filename);
  }
  await chromeProxy.scripting.executeScript({
    target: { tabId },
    files: files,
  });
}

export class MsgEvent {
  eventMap: { [key: string]: Function };

  constructor() {
    this.eventMap = {};
  }

  addListener(callback: Function, id: string) {
    if (!id) {
      id = new Date().getTime() + '' + Math.floor(Math.random() * 10000);
    }
    this.eventMap[id] = callback;
    return id;
  }

  removeListener(id: string) {
    delete this.eventMap[id];
  }

  async publish(msg: any) {
    let values = Object.values(this.eventMap);
    for (let i = 0; i < values.length; i++) {
      try {
        let result = values[i](msg);
        if (isPromise(result)) {
          await result;
        }
      } catch (e) {
        logger.error(e);
      }
    }
  }
}

/**
 * Counter (Function: Wait for all asynchronous tasks to complete)
 */
export class CountDownLatch {
  resolve?: Function;
  currentCount: number;

  constructor(count: number) {
    this.resolve = undefined;
    this.currentCount = count;
  }

  countDown() {
    this.currentCount = this.currentCount - 1;
    if (this.currentCount <= 0) {
      this.resolve && this.resolve();
    }
  }

  await(timeout: number): Promise<void> {
    const $this = this;
    return new Promise<void>((_resolve, reject) => {
      let resolve = _resolve;
      if (timeout > 0) {
        let timeId = setTimeout(reject, timeout);
        resolve = () => {
          clearTimeout(timeId);
          _resolve();
        };
      }
      $this.resolve = resolve;
      if ($this.currentCount <= 0) {
        resolve();
      }
    });
  }
}

export function isPromise(obj: any) {
  return (
    !!obj &&
    (typeof obj === 'object' || typeof obj === 'function') &&
    typeof obj.then === 'function'
  );
}<|MERGE_RESOLUTION|>--- conflicted
+++ resolved
@@ -1,4 +1,4 @@
-import { logger } from '../log';
+import { logger } from '../common/log';
 import { ExecutionContext } from '../types/action.types';
 
 export async function getWindowId(context: ExecutionContext): Promise<number> {
@@ -73,17 +73,10 @@
 
 export function getCurrentTabId(chromeProxy: any, windowId?: number | undefined): Promise<number | undefined> {
   return new Promise((resolve, reject) => {
-<<<<<<< HEAD
-    chrome.tabs.query({ windowId, active: true, lastFocusedWindow: true }, function (tabs) {
-      if (chrome.runtime.lastError) {
-        logger.error('Chrome runtime error:', chrome.runtime.lastError);
-        reject(chrome.runtime.lastError);
-=======
     chromeProxy.tabs.query({ windowId, active: true, lastFocusedWindow: true }, function (tabs: any) {
       if (chromeProxy.runtime.lastError) {
         console.error('Chrome runtime error:', chromeProxy.runtime.lastError);
         reject(chromeProxy.runtime.lastError);
->>>>>>> d97189df
         return;
       }
       if (tabs.length > 0) {
